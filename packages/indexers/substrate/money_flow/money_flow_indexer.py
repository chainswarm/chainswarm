import traceback
import functools
import time
from typing import Optional, List, Dict

from loguru import logger
from neo4j import Driver
from packages.indexers.base import terminate_event
from packages.indexers.base.decimal_utils import convert_to_decimal_units
from packages.indexers.substrate import get_network_asset


def infinite_retry_with_backoff(method):
    """
    Decorator for methods to implement infinite retry with exponential backoff.

    This decorator will:
    1. Retry the method indefinitely until success or explicit termination
    2. Implement exponential backoff to avoid overwhelming the database
    3. Check for termination events to allow graceful shutdown
    """

    @functools.wraps(method)
    def wrapper(self, *args, **kwargs):
        retry_count = 0
        backoff_time = 1  # Start with 1 second

        while True:  # Infinite loop
            try:
                # Attempt the operation
                return method(self, *args, **kwargs)

            except Exception as e:
                retry_count += 1
                error_message = str(e)

                # Log less frequently for long-running retries
                if retry_count == 1 or retry_count % 10 == 0:
                    logger.warning(f"Retry {retry_count} for {method.__name__}: {e}")

                # Check for termination before continuing
                if hasattr(self, 'terminate_event') and self.terminate_event.is_set():
                    logger.info(f"Termination requested during {method.__name__} retry")
                    raise RuntimeError(f"Operation {method.__name__} terminated during retry")

                # Check global termination event
                if terminate_event.is_set():
                    logger.info(f"Termination requested during {method.__name__} retry")
                    raise RuntimeError(f"Operation {method.__name__} terminated during retry")

                # Exponential backoff with maximum of 60 seconds
                backoff_time = min(backoff_time * 1.5, 60)
                time.sleep(backoff_time)

                # Continue the loop (infinite retry)

    return wrapper


class BaseMoneyFlowIndexer:
    """
    Base class for money flow indexers that provides common functionality for all networks.
    Network-specific implementations should inherit from this class and override the
    _process_network_specific_events method.
    """

    def __init__(self, graph_database: Driver, network: str):
        """
        Initialize the BaseMoneyFlowIndexer.

        Args:
            graph_database: Neo4j driver instance
            network: Network identifier (e.g., 'torus', 'bittensor', 'polkadot')
        """
        self.graph_database = graph_database
        self.terminate_event = terminate_event  # Store reference to global termination event
        self.network = network
        self.asset = get_network_asset(network)  # Get the asset symbol for this network

    def index_blocks(self, blocks):
        with self.graph_database.session() as session:
            for block in blocks:
                # Check for termination before processing each block
                if self.terminate_event.is_set():
                    logger.info(f"Termination requested, skipping block {block.get('block_height')}")
                    break
                self.index_block(session, block)

    def create_indexes(self):
        with self.graph_database.session() as session:
            result = session.run("SHOW INDEX INFO;")
            existing_indexes = set()
            for row in result:
                entity = row.get("label") or row.get("edge_type")
                prop = row.get("property")
                if entity and prop:
                    existing_indexes.add(f"{entity}:{prop}")
                elif entity:
                    existing_indexes.add(f"{entity}")

            indexes = [
                ("Address", "address"),
                ("Agent", "labels"),

                ("Address", "transfer_count"), # Total number of transfers
                ("Address", "neighbor_count"), # Total number of neighbors

                ("Address", "unique_senders"), # Total number of unique senders
                ("Address", "unique_receivers"), # Total number of unique receivers

                ("Address", "first_activity_timestamp"), # First activity timestamp
                ("Address", "last_activity_timestamp"), # Last activity timestamp
                ("Address", "first_activity_block_height"), # First activity block height
                ("Address", "last_activity_block_height"), # Last activity block height

                ("Address", "community_id"), # Community ID
<<<<<<< HEAD
                ("Address", "community_ids"), # Community IDs (for multi-community membership)
=======
>>>>>>> 92014295
                ("Address", "community_page_rank"), # Community PageRank score
            ]

            edge_indexes = [
                ("TO", "id"),
                ("TO", "asset"),
                ("TO", "volume"),
                ("TO", "transfer_count"),

                ("TO", "last_activity_timestamp"),
                ("TO", "first_activity_timestamp"),
                ("TO", "last_activity_block_height"),
                ("TO", "first_activity_block_height")
            ]

            for label, prop in indexes:
                base_label = label.lstrip(":")
                index_key = f"{base_label}:{prop}"
                if index_key not in existing_indexes:
                    session.run(f"CREATE INDEX ON :{base_label}({prop});")

            for edge_type, prop in edge_indexes:
                base_edge = edge_type.lstrip(":")
                index_key = f"{base_edge}:{prop}"
                if index_key not in existing_indexes:
                    session.run(f"CREATE EDGE INDEX ON :{base_edge}({prop});")

            result = session.run("CALL vector_search.show_index_info() YIELD * RETURN *;")
            existing_vector_indexes = set()
            for row in result:
                entity = row.get("label")
                prop = row.get("property")
                existing_vector_indexes.add(f"{entity}:{prop}")

            network_index_key = "Address:network_embedding"
            if network_index_key not in existing_vector_indexes:
                session.run("""
                            CREATE VECTOR INDEX NetworkEmbeddings
                            ON:Address(network_embedding)
                            WITH CONFIG {
                            "capacity":1000,
                            "dimension":6,
                            "metric":"cos"
                            };
                            """)
                logger.info("Created Network vector index")

    def update_global_state(self, end_height):
        """
        Index an empty block with infinite retry.

        Args:
            session: Neo4j session
            end_height: Block height to index

        Raises:
            Exception: If there's an error during indexing
        """
        try:
            with self.graph_database.session() as session:
                with session.begin_transaction() as transaction:
                    transaction.run("""
                                    MERGE (g:GlobalState {name: 'last_block_height'})
                                    SET
                                    g.block_height = $end_height
                                    """, {
                                        'end_height': end_height
                                    })
        except Exception as e:
            logger.error(f"Error indexing empty block", error=e, trb=traceback.format_exc())
            raise e

    @infinite_retry_with_backoff
    def index_block(self, session, block):
        """
        Index money flow events from a block's events with infinite retry.

        Args:
            session: Neo4j session
            block: Block data containing events to process

        Raises:
            Exception: If there's an error during indexing
        """
        try:
            events_by_type = self._group_events(block.get('events', []))
            block_height = block.get('block_height')
            timestamp = block.get('timestamp')

            with session.begin_transaction() as transaction:
                result = transaction.run("""
                MATCH (g:GlobalState { name: "last_block_height" })
                RETURN g.block_height AS last_block_height
                """)
                last_block_height = result.single()

<<<<<<< HEAD
                if last_block_height is None and block_height > 1:
                    raise ValueError(f"Cannot index block {block_height} without indexing block 0 first")
                elif last_block_height is not None:
=======
                if last_block_height is not None:
>>>>>>> 92014295
                    last_block_height = last_block_height['last_block_height']
                    if last_block_height > block_height:
                        logger.warning(f"Skipping block {block_height} as it is already indexed (last indexed: {last_block_height})")
                        return  # Skip indexing if this block is already indexed

            with session.begin_transaction() as transaction:
                transaction.run("""
                                MERGE (g:GlobalState { name: "last_block_height" })
                                SET
                                  g.block_height = $block_height
                                """, {
                    'block_height': block_height
                })

                # Process common events for all networks
                self._process_endowed_events(transaction, timestamp, events_by_type.get('Balances.Endowed', []))
                self._process_transfer_events(transaction, timestamp, events_by_type.get('Balances.Transfer', []))

                # Process network-specific events
                self._process_network_specific_events(transaction, timestamp, events_by_type)

        except Exception as e:
            logger.error(f"Error indexing transaction", error=e, trb=traceback.format_exc())
            raise e

    def extract_addresses_from_blocks(self, blocks: List[Dict]) -> List[str]:
        """Extract unique addresses from blocks without processing them"""
        address_set = set()

        for block in blocks:
            events = block.get('events', [])
            events_by_type = self._group_events(events)

            for event in events_by_type.get('Balances.Transfer', []):
                attrs = event['attributes']
                address_set.add(attrs['from'])
                address_set.add(attrs['to'])

            for event in events_by_type.get('Balances.Endowed', []):
                address_set.add(event['attributes']['account'])

        addresses = []
        for address_set in address_set:
            if address_set not in addresses:
                addresses.append(address_set)

        return addresses

    @infinite_retry_with_backoff
    def update_calculated_properties(self, addresses: Optional[List[str]] = None):
        """Update calculated properties for addresses before embedding generation"""
        try:
            base_query = """
            MATCH (a:Address)
            {address_filter}
            
            // Calculate outgoing transaction metrics
            OPTIONAL MATCH (a)-[r:TO]->(target)
            WITH a,
             count(DISTINCT target) as unique_receivers_count
             
            // Calculate incoming transaction metrics
            OPTIONAL MATCH (source)-[in_r:TO]->(a)
            WITH a,
             count(DISTINCT source) as unique_senders_count
            
            // Set all calculated properties
            a.unique_senders = unique_senders_count,
            a.unique_receivers = unique_receivers_count
            """

            if addresses is not None:
                query = base_query.replace("{address_filter}", "AND a.address IN $addresses")
                params = {"addresses": addresses, "asset": self.asset}
                with self.graph_database.session() as session:
                    session.run(query, params)
            else:
                query = base_query.replace("{address_filter}", "")
                params = {"asset": self.asset}
                with self.graph_database.session() as session:
                    session.run(query, params)

        except Exception as e:
            logger.error("Failed to update calculated properties", error=e)
            raise

    @infinite_retry_with_backoff
    def update_embeddings(self, addresses: Optional[List[str]] = None):
        """Update joint embeddings using pre-calculated properties"""
        try:
            # Then create embeddings from the properties
            base_query = """
            MATCH (a:Address)
            {address_filter}
            SET
            a.network_embedding = [
                coalesce(a.transfer_count, 0),                        // Total number of transfers in and out
                coalesce(a.unique_senders, 0),                         // Number of unique addresses that sent to this address
                coalesce(a.unique_receivers, 0),                        // Number of unique addresses this address sent to
                coalesce(a.neighbor_count, 0),                        // Number of neighbors (connected addresses)
                coalesce(a.community_id, 0),                           // Community membership
                coalesce(a.community_page_rank, 0)                              // Community PageRank score
            ]
            
            """

            if addresses is not None:
                query = base_query.replace("{address_filter}", "AND a.address IN $addresses")
                params = {"addresses": addresses}
                with self.graph_database.session() as session:
                    session.run(query, params)
            else:
                query = base_query.replace("{address_filter}", "")
                with self.graph_database.session() as session:
                    session.run(query)

        except Exception as e:
            logger.error("Failed to update embeddings", error=e)
            raise

    @infinite_retry_with_backoff
    def community_detection(self):
        """Run community detection with infinite retry"""
        try:
            query = """
                   MATCH (source:Address)-[r:TO]->(target:Address)
                   WITH collect(DISTINCT source) + collect(DISTINCT target) AS nodes, collect(DISTINCT r) AS relationships
                   CALL community_detection.get_subgraph(nodes, relationships)
                   YIELD node, community_id
                   SET node.community_id = community_id
                   WITH DISTINCT community_id
                   WHERE community_id IS NOT NULL
                   MERGE (c:Community { community_id: community_id });
                """
            with self.graph_database.session() as session:
                with session.begin_transaction() as transaction:
                    transaction.run(query)
        except Exception as e:
            if e.args[0] == 'leiden_community_detection.get_subgraph: No communities detected.':
                logger.warning("No communities detected")
            else:
                logger.error(f"Error running community detection query", error=e, trb=traceback.format_exc())
                raise e

    @infinite_retry_with_backoff
    def page_rank_with_community(self):
        """Run PageRank with community with infinite retry"""
        try:
            with self.graph_database.session() as session:
                result = session.run(
                    "MATCH (c:Community) RETURN DISTINCT c.community_id",
                    {}
                )
                communities = [community_id[0] for community_id in result]

                # Log summary before starting
                logger.info(f"Starting PageRank for {len(communities)} communities (asset: {self.asset})")
                start_time_total = time.time()
                processed_count = 0

                for community in communities:
                    # Check for termination between communities
                    if self.terminate_event.is_set():
                        logger.info(
                            f"Termination requested during PageRank, stopping after {processed_count}/{len(communities)} communities")
                        break

                    subgraph_query = f"""
                        MATCH p=(a1:Address {{community_id: {community!r}}})-[r:TO*1..3]->(a2:Address)
                        WITH project(p) AS community_graph
                        CALL pagerank.get(community_graph) YIELD node, rank
                        SET node.community_page_rank = rank
                        """
                    with session.begin_transaction() as transaction:
                        transaction.run(subgraph_query)

                    processed_count += 1

                # Log summary after completion
                end_time_total = time.time()
                total_duration = end_time_total - start_time_total
                avg_duration = total_duration / processed_count if processed_count > 0 else 0
                logger.success(
                    f"Completed PageRank for {processed_count}/{len(communities)} communities in {total_duration:.2f} seconds (avg: {avg_duration:.2f}s per community) (asset: {self.asset})")

        except Exception as e:
            logger.error("Error running PageRank query", error=e, trb=traceback.format_exc())
            raise e

    def _group_events(self, events):
        """Group events by module.event_name for easier processing"""
        grouped = {}
        for event in events:
            key = f"{event['module_id']}.{event['event_id']}"
            if key not in grouped:
                grouped[key] = []
            grouped[key].append(event)
        return grouped

    def _process_endowed_events(self, transaction, timestamp, events):
        """Process Balances.Endowed events"""
        for event in events:
            attrs = event['attributes']
            query = """
            MERGE (addr:Address { address: $account })
            ON CREATE SET
                addr.first_activity_timestamp = $timestamp,
                addr.first_activity_block_height = $block_height

            """
            transaction.run(query, {
                'block_height': event['block_height'],
                'timestamp': timestamp,
                'account': attrs['account'],
                'asset': self.asset,
                'amount': float(convert_to_decimal_units(
                    attrs['free_balance'],
                    self.network
                ))
            })

    def _process_transfer_events(self, transaction, timestamp, events):
        """Process Balances.Transfer events with consolidated relationship merge."""
        for event in events:
            attrs = event['attributes']
            amount = float(convert_to_decimal_units(
                attrs['amount'],
                self.network
            ))
            query = """
            MERGE (sender:Address { address: $from })
              ON CREATE SET
                sender.first_activity_timestamp = $timestamp,
                sender.last_activity_timestamp = $timestamp,
                sender.first_activity_block_height = $block_height,
                sender.last_activity_block_height = $block_height,
                sender.transfer_count = 1
              SET 
                sender.last_activity_timestamp = $timestamp, 
                sender.last_activity_block_height = $block_height,
                sender.transfer_count = coalesce(sender.transfer_count, 0) + 1
                  
            MERGE (receiver:Address { address: $to })
              ON CREATE SET
                receiver.first_activity_timestamp = $timestamp,
                receiver.last_activity_timestamp = $timestamp,
                receiver.first_activity_block_height = $block_height,
                receiver.last_activity_block_height = $block_height,
                receiver.transfer_count = 1
              SET
                receiver.last_activity_timestamp = $timestamp,
                receiver.last_activity_block_height = $block_height,
                receiver.transfer_count = coalesce(receiver.transfer_count, 0) + 1

            MERGE (sender)-[r:TO { id: $to_id, asset: $asset }]->(receiver)
              ON CREATE SET
                  r.volume = $amount,
                  r.transfer_count = 1,
                  r.first_activity_timestamp = $timestamp,
                  r.last_activity_timestamp = $timestamp,
                  
                  r.first_activity_block_height = $block_height,
                  r.last_activity_block_height = $block_height,
                  
                  sender.neighbor_count = coalesce(sender.neighbor_count, 0) + 1,
                  sender.unique_receivers = coalesce(sender.unique_receivers, 0) + 1,
                  
                  receiver.neighbor_count = coalesce(receiver.neighbor_count, 0) + 1,
                  receiver.unique_senders = coalesce(receiver.unique_senders, 0) + 1
                  
              ON MATCH SET
                  r.volume = r.volume + $amount,
                  r.transfer_count = r.transfer_count + 1,
                  r.last_activity_timestamp = $timestamp,
                  r.last_activity_block_height = $block_height
                  
            """
            transaction.run(query, {
                'block_height': event['block_height'],
                'timestamp': timestamp,
                'from': attrs['from'],
                'to': attrs['to'],
                'amount': amount,
                'asset': self.asset,
                'to_id': f"from-{attrs['from']}-to-{attrs['to']}-{self.asset}",
            })

    def _process_network_specific_events(self, transaction, timestamp, events_by_type):
        """
        Process network-specific events. To be overridden by subclasses.

        Args:
            transaction: Neo4j transaction
            timestamp: Block timestamp
            events_by_type: Dictionary of events grouped by type
        """
        pass  # Base implementation does nothing<|MERGE_RESOLUTION|>--- conflicted
+++ resolved
@@ -114,10 +114,6 @@
                 ("Address", "last_activity_block_height"), # Last activity block height
 
                 ("Address", "community_id"), # Community ID
-<<<<<<< HEAD
-                ("Address", "community_ids"), # Community IDs (for multi-community membership)
-=======
->>>>>>> 92014295
                 ("Address", "community_page_rank"), # Community PageRank score
             ]
 
@@ -214,13 +210,7 @@
                 """)
                 last_block_height = result.single()
 
-<<<<<<< HEAD
-                if last_block_height is None and block_height > 1:
-                    raise ValueError(f"Cannot index block {block_height} without indexing block 0 first")
-                elif last_block_height is not None:
-=======
                 if last_block_height is not None:
->>>>>>> 92014295
                     last_block_height = last_block_height['last_block_height']
                     if last_block_height > block_height:
                         logger.warning(f"Skipping block {block_height} as it is already indexed (last indexed: {last_block_height})")
