import asyncio
import json
<<<<<<< HEAD
=======
import time
>>>>>>> 92014295
from typing import List, Optional, Dict, Any
from typing import Annotated
from loguru import logger
from pydantic import Field
from fastmcp import FastMCP, Context
from packages.api.routers import get_memgraph_driver, get_neo4j_driver
<<<<<<< HEAD
from packages.api.tools.balance_tracking import BalanceTrackingTool
from packages.api.tools.money_flow import MoneyFlowTool
from packages.api.tools.similarity_search import SimilaritySearchTool
from packages.indexers.base import get_clickhouse_connection_string, setup_logger
=======
from packages.api.tools.balance_series import BalanceSeriesAnalyticsTool
from packages.api.tools.balance_transfers import BalanceTransfersTool
from packages.api.tools.money_flow import MoneyFlowTool
from packages.api.tools.similarity_search import SimilaritySearchTool
from packages.indexers.base import get_clickhouse_connection_string, setup_logger, setup_metrics, get_metrics_registry
>>>>>>> 92014295
from packages.indexers.substrate import get_network_asset
from packages.api.middleware.mcp_session_rate_limiting import (
    session_rate_limit,
)
import os
import clickhouse_connect

network = os.getenv("NETWORK", "torus").lower()
<<<<<<< HEAD
=======


# MCP Metrics class
class MCPMetrics:
    """Metrics collection for MCP server operations"""
    
    def __init__(self, metrics_registry, network: str):
        self.registry = metrics_registry
        self.network = network
        
        if metrics_registry:
            self._init_metrics()
        else:
            logger.warning("No metrics registry available for MCP server")
    
    def _init_metrics(self):
        """Initialize MCP-specific metrics"""
        # Tool usage metrics
        self.mcp_tool_calls_total = self.registry.create_counter(
            'mcp_tool_calls_total',
            'Total MCP tool calls',
            ['tool', 'network']
        )
        
        self.mcp_tool_duration = self.registry.create_histogram(
            'mcp_tool_duration_seconds',
            'MCP tool execution duration',
            ['tool', 'network'],
            buckets=(0.001, 0.005, 0.01, 0.025, 0.05, 0.1, 0.25, 0.5, 1.0, 2.5, 5.0, 10.0, 30.0, 60.0, float('inf'))
        )
        
        self.mcp_tool_errors_total = self.registry.create_counter(
            'mcp_tool_errors_total',
            'Total MCP tool errors',
            ['tool', 'network', 'error_type']
        )
        
        self.mcp_tool_success_rate = self.registry.create_gauge(
            'mcp_tool_success_rate',
            'MCP tool success rate',
            ['tool', 'network']
        )
        
        # Database operation metrics
        self.mcp_database_operations_total = self.registry.create_counter(
            'mcp_database_operations_total',
            'Total MCP database operations',
            ['network', 'database', 'operation']
        )
        
        self.mcp_database_query_duration = self.registry.create_histogram(
            'mcp_database_query_duration_seconds',
            'MCP database query duration',
            ['network', 'database'],
            buckets=(0.001, 0.005, 0.01, 0.025, 0.05, 0.1, 0.25, 0.5, 1.0, 2.5, 5.0, 10.0, float('inf'))
        )
        
        # Session metrics
        self.mcp_active_sessions = self.registry.create_gauge(
            'mcp_active_sessions',
            'Number of active MCP sessions',
            ['network']
        )
        
        self.mcp_sessions_created_total = self.registry.create_counter(
            'mcp_sessions_created_total',
            'Total MCP sessions created',
            ['network']
        )
        
        self.mcp_session_rate_limit_hits_total = self.registry.create_counter(
            'mcp_session_rate_limit_hits_total',
            'Total MCP session rate limit hits',
            ['network']
        )
    
    def record_tool_call(self, tool_name: str, duration: float, success: bool = True, error_type: str = None):
        """Record a tool call"""
        if not self.registry:
            return
            
        self.mcp_tool_calls_total.labels(tool=tool_name, network=self.network).inc()
        self.mcp_tool_duration.labels(tool=tool_name, network=self.network).observe(duration)
        
        if not success and error_type:
            self.mcp_tool_errors_total.labels(
                tool=tool_name, network=self.network, error_type=error_type
            ).inc()
    
    def record_database_operation(self, database: str, operation: str, duration: float):
        """Record a database operation"""
        if not self.registry:
            return
            
        self.mcp_database_operations_total.labels(
            network=self.network, database=database, operation=operation
        ).inc()
        self.mcp_database_query_duration.labels(
            network=self.network, database=database
        ).observe(duration)
    
    def record_session_created(self):
        """Record a new session"""
        if not self.registry:
            return
        self.mcp_sessions_created_total.labels(network=self.network).inc()
    
    def record_rate_limit_hit(self):
        """Record a rate limit hit"""
        if not self.registry:
            return
        self.mcp_session_rate_limit_hits_total.labels(network=self.network).inc()
    
    def update_active_sessions(self, count: int):
        """Update active sessions count"""
        if not self.registry:
            return
        self.mcp_active_sessions.labels(network=self.network).set(count)

# Initialize metrics
service_name = "chain-insights-mcp-server"
metrics_registry = setup_metrics(service_name, start_server=True)
mcp_metrics = MCPMetrics(metrics_registry, network)

>>>>>>> 92014295

async def get_assets_from_clickhouse(network: str) -> List[str]:
    """Query ClickHouse to get available assets for the network"""
    try:
        connection_params = get_clickhouse_connection_string(network)
        client = clickhouse_connect.get_client(
            host=connection_params['host'],
            port=int(connection_params['port']),
            username=connection_params['user'],
            password=connection_params['password'],
            database=connection_params['database']
        )

        # Ultra simple query to get assets from the view
        query = "SELECT asset FROM available_assets_view LIMIT 1000"

        result = client.query(query)
        assets = [row[0] for row in result.result_rows]

        client.close()

        # Ensure native asset is included
        native_asset = get_network_asset(network)
        if native_asset not in assets:
            assets.insert(0, native_asset)

        return assets
    except Exception as e:
        # If query fails, return at least the native asset
        return [get_network_asset(network)]


async def get_user_guide():
    """User-facing documentation for MCP server capabilities"""
    assets = get_network_asset(network)

    return f"""

<<<<<<< HEAD
RETURN EXACT TEXT BELOW  WITHOUT CHANGES: 
=======
RETURN EXACT TEXT BELOW  WITHOUT CHANGES:
>>>>>>> 92014295
    `
    # {network.upper()} Blockchain Analytics MCP Server
    
    **🚀 FIRST TIME SETUP**: Run the `instructions` tool first so the AI assistant learns how to use the blockchain analytics tools properly.
    
    Welcome to your blockchain analytics assistant! This MCP server provides comprehensive analysis capabilities for the {network} blockchain with {assets} asset support.
<<<<<<< HEAD
    
    ## 🚀 Getting Started
    
    This server connects to multiple data sources to give you complete blockchain insights:
    - **Aggregated Money Flow Graph**: Aggregated transaction connections between addresses
    - **Similarity Search**: Find addresses with similar behavior patterns
    - **Balances**: Historical balance transfers, balances at given point in time, balance change deltas, known addresses lookup
    
    
    ## 🌊 Money Flow Analysis
    
    **What it does**: Maps the network of transactions between addresses, showing how money flows through the blockchain.
    
    **You can ask about**:
    - Address connections and relationships
    - Transaction paths between any two addresses
    - Network topology and influential nodes
    - Volume flows and transaction patterns
    
    **Example questions**:
    - "Show me connections around address [ADDRESS]"
    - "Find the path between [ADDRESS1] and [ADDRESS2]"
    - "What addresses are most connected to [ADDRESS]?"
    - "Map the transaction network with 2 degrees of separation from [ADDRESS]"
    
    ## 💰 Balance & Address Intelligence
    
    **What it does**: Tracks balance changes over time and maintains a database of known/labeled addresses (exchanges, treasuries, bridges, etc.).
    
    **You can ask about**:
    - Historical balance changes for any address
    - Known addresses and their labels/purposes
    - Transaction history with detailed records
    - Asset movements and distributions
    
    **Example questions**:
    - "What are the well-known addresses on this blockchain?"
    - "Show me the transaction history for [ADDRESS]"
    - "What's the balance history of [ADDRESS] over the last month?"
    - "Find all treasury and DAO addresses"
    
    ## 🔍 Similarity & Pattern Detection
    
    **What it does**: Analyzes transaction patterns to find addresses that behave similarly, helping identify related accounts or suspicious activity.
    
    **You can ask about**:
    - Addresses with similar transaction patterns
    - Potential related wallets or accounts
    - Behavioral clustering and anomalies
    - Pattern-based investigations
    
    **Example questions**:
    - "Find addresses similar to [ADDRESS]"
    - "What addresses have unusual transaction patterns?"
    - "Group addresses by their behavior patterns"
    - "Are there any addresses that might be related to [ADDRESS]?"
    
    ## 💡 Advanced Analytics
    
    Combine multiple data sources for comprehensive insights:
    - "Analyze the complete profile of [ADDRESS] including connections, history, and similar addresses"
    - "Map the ecosystem around [KNOWN_ENTITY] showing all related addresses"
    - "Find the flow of [AMOUNT] tokens from [SOURCE] and trace where they went"
    - "What's the network structure of major token holders?"
    
=======
    
    ## 🚀 Getting Started
    
    This server connects to multiple data sources to give you complete blockchain insights:
    - **Aggregated Money Flow Graph**: Aggregated transaction connections between addresses
    - **Similarity Search**: Find addresses with similar behavior patterns
    - **Balance Series**: Historical balance tracking with 4-hour interval snapshots
    - **Balance Transfers**: Detailed transaction analysis and address behavior profiling
    - **Known Addresses**: Database of labeled addresses (exchanges, treasuries, bridges, etc.)
    
    
    ## 🌊 Money Flow Analysis
    
    **What it does**: Maps the network of transactions between addresses, showing how money flows through the blockchain.
    
    **You can ask about**:
    - Address connections and relationships
    - Transaction paths between any two addresses
    - Network topology and influential nodes
    - Volume flows and transaction patterns
    
    **Example questions**:
    - "Show me connections around address [ADDRESS]"
    - "Find the path between [ADDRESS1] and [ADDRESS2]"
    - "What addresses are most connected to [ADDRESS]?"
    - "Map the transaction network with 2 degrees of separation from [ADDRESS]"
    
    ## 📊 Balance Series Analytics
    
    **What it does**: Tracks account balance changes over time with fixed 4-hour interval snapshots, supporting multiple balance types (free, reserved, staked, total).
    
    **You can ask about**:
    - Historical balance snapshots at different time scales
    - Balance change trends and volatility
    - Multi-level time aggregation (daily, weekly, monthly)
    - Balance composition (free, reserved, staked)
    
    **Example questions**:
    - "What's the current balance for [ADDRESS]?"
    - "Show me the balance history for [ADDRESS] over the last month"
    - "How has the staked balance for [ADDRESS] changed weekly?"
    - "What was the total balance for [ADDRESS] at the end of last month?"
    - "Which addresses had the largest balance increases last week?"
    - "Plot the balance trend for [ADDRESS] over the past quarter"
    
    ## 💸 Balance Transfers Analysis
    
    **What it does**: Tracks individual transfer transactions between addresses with comprehensive metrics for network activity, address behavior, and economic indicators.
    
    **You can ask about**:
    - Transaction history with detailed records
    - Address behavior patterns and classifications
    - Network activity metrics and trends
    - Transaction size distribution and patterns
    - Economic indicators like token velocity
    - Temporal patterns in transaction activity
    
    **Example questions**:
    - "Show me all transactions for [ADDRESS]"
    - "What's the transaction volume trend for [ASSET] over the last quarter?"
    - "Identify addresses with high transaction frequency but low volume"
    - "What's the distribution of transaction sizes for [ASSET]?"
    - "Show me addresses classified as 'whales' for [ASSET]"
    - "Analyze the transaction relationship between [ADDRESS1] and [ADDRESS2]"
    - "What's the token velocity for [ASSET] over time?"
    
    ## 🏷️ Known Addresses
    
    **What it does**: Maintains a database of labeled addresses for contextual analysis.
    
    **You can ask about**:
    - Well-known addresses and their purposes
    - Addresses by category (exchanges, treasuries, etc.)
    - Entity identification for unknown addresses
    
    **Example questions**:
    - "What are the well-known addresses on this blockchain?"
    - "List all exchange addresses"
    - "Find all treasury and DAO addresses"
    - "Is [ADDRESS] a known entity?"
    
    **What it does**: Maintains a database of labeled addresses for contextual analysis.
    
    **You can ask about**:
    - Well-known addresses and their purposes
    - Addresses by category (exchanges, treasuries, etc.)
    - Entity identification for unknown addresses
    
    **Example questions**:
    - "What are the well-known addresses on this blockchain?"
    - "List all exchange addresses"
    - "Find all treasury and DAO addresses"
    - "Is [ADDRESS] a known entity?"
    
    ## 🔍 Similarity & Pattern Detection
    
    **What it does**: Analyzes transaction patterns to find addresses that behave similarly, helping identify related accounts or suspicious activity.
    
    **You can ask about**:
    - Addresses with similar transaction patterns
    - Potential related wallets or accounts
    - Behavioral clustering and anomalies
    - Pattern-based investigations
    
    **Example questions**:
    - "Find addresses similar to [ADDRESS]"
    - "What addresses have unusual transaction patterns?"
    - "Group addresses by their behavior patterns"
    - "Are there any addresses that might be related to [ADDRESS]?"
    
    ## 💡 Advanced Analytics
    
    Combine multiple data sources for comprehensive insights:
    - "Analyze the complete profile of [ADDRESS] including balance history, transactions, and connections"
    - "Map the ecosystem around [KNOWN_ENTITY] showing all related addresses and transaction patterns"
    - "Track the flow of [AMOUNT] tokens from [SOURCE] and analyze where they went"
    - "Compare transaction patterns between [ADDRESS1] and [ADDRESS2] over time"
    - "Identify potential wash trading by finding circular transaction patterns"
    
>>>>>>> 92014295
    ## 🎯 Pro Tips
    
    1. **Start Broad**: Ask general questions first, then drill down into specifics
    2. **Use Address Labels**: Ask about "exchanges", "bridges", "treasuries" to find known entities
    3. **Combine Approaches**: Use flow analysis + balance history + similarity for complete pictures
<<<<<<< HEAD
    4. **Historical Analysis**: Include time ranges for balance and transaction queries
    5. **Network Exploration**: Start with 1-2 degree connections, expand if needed
=======
    4. **Time-Based Analysis**: Specify time ranges for more focused results (daily, weekly, monthly)
    5. **Asset Filtering**: Specify assets of interest for more relevant results
    6. **Transaction Size Bins**: Use standardized size categories (<0.1, 0.1-1, 1-10, 10-100, etc.)
    7. **Address Classification**: Look for address types like "Exchange", "Whale", "High_Volume_Trader"
>>>>>>> 92014295
    
    ## ⚡ Quick Reference
    
    **Most Popular Queries**:
    - "What are the well-known addresses?" (Great starting point)
    - "Show me the most active addresses" (Find network hubs)
    - "Trace [ADDRESS] connections" (Explore around specific address)
<<<<<<< HEAD
    - "Find path between [ADDR1] and [ADDR2]" (Direct relationship analysis)
    - "List all [TYPE] addresses" (Find specific entity types)
    
    Just ask your questions in natural language - the assistant will use the appropriate tools and data sources to provide comprehensive blockchain insights!
    `
"""

=======
    - "Show balance history for [ADDRESS]" (Track balance changes)
    - "Analyze transaction patterns for [ADDRESS]" (Behavioral analysis)
    - "Find addresses similar to [ADDRESS]" (Pattern matching)
    
    Just ask your questions in natural language - the assistant will use the appropriate tools and data sources to provide comprehensive blockchain insights!
    `
    """
>>>>>>> 92014295

async def get_instructions():
    """
    Generate comprehensive LLM instructions for blockchain analytics tools.

    This function dynamically builds instructions based on the actual schemas
    of available tools, ensuring the AI assistant has accurate information
    about data structures and capabilities.
    """
<<<<<<< HEAD

    # Get network configuration
    assets = get_network_asset(network)

    # Initialize database connections
    memgraph_driver = get_memgraph_driver(network)
    neo4j_driver = get_neo4j_driver(network)

    # Initialize tools and get their schemas
    money_flow_tool = MoneyFlowTool(memgraph_driver, neo4j_driver)
    money_flow_schema = money_flow_tool.schema()

    similarity_search_tool = SimilaritySearchTool(memgraph_driver)
    similarity_schema = similarity_search_tool.schema()

    balance_tracking_tool = BalanceTrackingTool(get_clickhouse_connection_string(network))
    balance_schema = await balance_tracking_tool.schema()

    return f"""
# {network.upper()} Blockchain Analytics Assistant Instructions

You are an AI assistant specialized in {network} blockchain analytics with {assets} asset support.
Your task is to help users analyze blockchain data using the available tools.
 
**Connection Exploration**
- Tool: `money_flow_explore_address_connections`
- Purpose: Discover address relationships and transaction networks
- Usage: Specify addresses, depth (1-5 hops), and direction (in/out/all)

**Path Finding**
- Tool: `money_flow_shortest_path` 
- Purpose: Find transaction paths between two specific addresses
- Usage: Provide source and target addresses, optionally filter by assets

**Advanced Graph Queries**
- Tool: `money_flow_query`
- **Database**: MEMGRAPH (NOT Neo4j)
- **Schema**: {money_flow_schema}

**MEMGRAPH CYPHER SYNTAX REQUIREMENTS:**
```cypher
// ✅ CORRECT Memgraph syntax:
MATCH path = (start)-[*BFS ..3]-(target)           // BFS traversal
RETURN size(path) AS path_length                   // Use size(), not length()
MATCH (a)-[*BFS ..5 (r, n | n.balance > 1000)]->(b)  // Inline filtering

// ❌ AVOID Neo4j syntax:
MATCH path = (start)-[*..3]-(target)               // Standard traversal
RETURN length(path)                                // length() function
// ❌ AVOID: List comprehensions inside functions
WITH collect(addresses) as addr_list
RETURN [addr IN addr_list | addr][0..3]            // NOT SUPPORTED

// ✅ CORRECT: Separate collection and slicing
WITH collect(addresses) as addr_list
RETURN size(addr_list) as count, addr_list[0..3] as top_items
```

**Key Memgraph Differences:**
- BFS paths: `[*BFS ..max_depth]` or `[*BFS min..max]`
- Filtering: `[*BFS ..5 (relationship, node | condition)]`
- List comprehensions: Work in RETURN/WITH but NOT inside functions like size()
- Aggregation: Use `reduce()` for path calculations, `collect()` then separate operations
- Directions: `['TO']` (both), `['TO>']` (outgoing), `['<TO']` (incoming)
- Path functions: `relationships(path)`, `nodes(path)`
- Collection operations: Use separate queries instead of nested comprehensions

**CRITICAL: For complex grouping, use multiple queries instead of nested list comprehensions:**
```cypher
// ❌ AVOID: This Neo4j pattern fails in Memgraph
MATCH (a:Address)
WITH a.community_id as community, collect(a) as addresses
RETURN community, [addr IN addresses | addr][0..3] as top_addresses

// ✅ CORRECT: Split into separate operations
MATCH (a:Address) 
WHERE a.community_page_rank  IS NOT NULL
WITH a.community_id as community, max(a.community_page_rank ) as max_rank
MATCH (b:Address) 
WHERE b.community_page_rank  = max_rank AND b.community_id = community
RETURN community, b.address, b.community_page_rank 
ORDER BY community ASC
``` 


### 🎯 Pattern Recognition Tool

**Similarity Search**
- Tool: `similarity_search_query`
- Purpose: Find addresses with similar transaction patterns and behaviors
- **Schema**: {similarity_schema}
- Usage: Vector-based similarity matching for behavioral analysis

### 💰 Balance & Transaction Analysis

**Balance Tracking**
- Tool: `balance_query`
- Purpose: Historical balance changes, balance change deltas, known addresses, transactions
- **Database**: ClickHouse
- **Schema**: {balance_schema}

**ClickHouse Query Guidelines:**
- Use ClickHouse SQL dialect (not standard SQL)
- Available aggregation functions: `sum()`, `avg()`, `max()`, `min()`, `count()`
- Time functions: `toStartOfDay()`, `toStartOfMonth()`, etc.
- Array functions: `arrayJoin()`, `arrayElement()`, etc.
 
## 🎯 Success Metrics

A successful analysis should:
- Use actual schema information, not assumptions
- Provide accurate data based on real database structure
- Combine multiple data sources for comprehensive insights
- Handle errors gracefully and adjust queries accordingly

Remember: The schema information provided is authoritative - use it as your ground truth for database structure.
"""


mcp = FastMCP(name=f"{network.upper()} Chain Swarm MCP Server")


@mcp.tool(name="user_guide", description="Get user guide for the MCP server capabilities.",)
async def user_guide() -> str:
    """
    Get user guide for the MCP server capabilities.
    """
    return await get_user_guide()

@mcp.tool(name="instructions", description="Get instructions for using the MCP server tools by the AI assistant.")
async def instructions():
    """
=======

    # Get network configuration
    assets = get_network_asset(network)

    # Initialize database connections
    memgraph_driver = get_memgraph_driver(network)
    neo4j_driver = get_neo4j_driver(network)

    # Initialize tools and get their schemas
    money_flow_tool = MoneyFlowTool(memgraph_driver, neo4j_driver)
    money_flow_schema = money_flow_tool.schema()

    similarity_search_tool = SimilaritySearchTool(memgraph_driver)
    similarity_schema = similarity_search_tool.schema()

    balance_series_tool = BalanceSeriesAnalyticsTool(get_clickhouse_connection_string(network))
    balance_series_schema = await balance_series_tool.schema()
    
    balance_transfers_tool = BalanceTransfersTool(get_clickhouse_connection_string(network))
    balance_transfers_schema = await balance_transfers_tool.schema()

    return f"""
# {network.upper()} Blockchain Analytics Assistant Instructions

You are an AI assistant specialized in {network} blockchain analytics with {assets} asset support.
Your task is to help users analyze blockchain data using the available tools.
 
**Connection Exploration**
- Tool: `money_flow_explore_address_connections`
- Purpose: Discover address relationships and transaction networks
- Usage: Specify addresses, depth (1-5 hops), and direction (in/out/all)

**Path Finding**
- Tool: `money_flow_shortest_path`
- Purpose: Find transaction paths between two specific addresses
- Usage: Provide source and target addresses, optionally filter by assets

**Advanced Graph Queries**
- Tool: `money_flow_query`
- **Database**: MEMGRAPH (NOT Neo4j)
- **Schema**: {money_flow_schema}

**MEMGRAPH CYPHER SYNTAX REQUIREMENTS:**
```cypher
// ✅ CORRECT Memgraph syntax:
MATCH path = (start)-[*BFS ..3]-(target)           // BFS traversal
RETURN size(path) AS path_length                   // Use size(), not length()
MATCH (a)-[*BFS ..5 (r, n | n.balance > 1000)]->(b)  // Inline filtering

// ❌ AVOID Neo4j syntax:
MATCH path = (start)-[*..3]-(target)               // Standard traversal
RETURN length(path)                                // length() function
// ❌ AVOID: List comprehensions inside functions
WITH collect(addresses) as addr_list
RETURN [addr IN addr_list | addr][0..3]            // NOT SUPPORTED

// ✅ CORRECT: Separate collection and slicing
WITH collect(addresses) as addr_list
RETURN size(addr_list) as count, addr_list[0..3] as top_items
```

**Key Memgraph Differences:**
- BFS paths: `[*BFS ..max_depth]` or `[*BFS min..max]`
- Filtering: `[*BFS ..5 (relationship, node | condition)]`
- List comprehensions: Work in RETURN/WITH but NOT inside functions like size()
- Aggregation: Use `reduce()` for path calculations, `collect()` then separate operations
- Directions: `['TO']` (both), `['TO>']` (outgoing), `['<TO']` (incoming)
- Path functions: `relationships(path)`, `nodes(path)`
- Collection operations: Use separate queries instead of nested comprehensions

**CRITICAL: For complex grouping, use multiple queries instead of nested list comprehensions:**
```cypher
// ❌ AVOID: This Neo4j pattern fails in Memgraph
MATCH (a:Address)
WITH a.community_id as community, collect(a) as addresses
RETURN community, [addr IN addresses | addr][0..3] as top_addresses

// ✅ CORRECT: Split into separate operations
MATCH (a:Address)
WHERE a.community_page_rank  IS NOT NULL
WITH a.community_id as community, max(a.community_page_rank ) as max_rank
MATCH (b:Address)
WHERE b.community_page_rank  = max_rank AND b.community_id = community
RETURN community, b.address, b.community_page_rank
ORDER BY community ASC
```


### 🎯 Pattern Recognition Tool

**Similarity Search**
- Tool: `similarity_search_query`
- Purpose: Find addresses with similar transaction patterns and behaviors
- **Schema**: {similarity_schema}
- Usage: Vector-based similarity matching for behavioral analysis

### 📊 Balance Series Analytics

**Balance Series Query**
- Tool: `balance_series_query`
- Purpose: Analyze balance snapshots over time with fixed 4-hour intervals
- **Database**: ClickHouse
- **Schema**: {balance_series_schema}

**Core Table**:
- `balance_series`: Stores balance snapshots at fixed 4-hour intervals with the following key fields:
  - `period_start_timestamp`, `period_end_timestamp`: Define the 4-hour interval (Unix timestamps in milliseconds)
  - `block_height`: Block height at the end of the period
  - `address`: Account address being tracked
  - `asset`: Token or currency being tracked
  - `free_balance`, `reserved_balance`, `staked_balance`, `total_balance`: Different balance types
  - `free_balance_change`, `reserved_balance_change`, `staked_balance_change`, `total_balance_change`: Absolute change since previous period
  - `total_balance_percent_change`: Percentage change in total balance

**Available Views**:
- `balance_series_latest_view`: Latest balance snapshot for each address and asset
- `balance_series_daily_view`: Daily balance aggregations with end-of-day balances and daily changes
- `balance_series_weekly_view`: Weekly balance statistics with end-of-week balances and weekly changes
- `balance_series_monthly_view`: Monthly balance statistics with end-of-month balances and monthly changes

**Example Queries**:
```sql
-- Get current balance for an address
SELECT * FROM balance_series_latest_view
WHERE address = '5GrwvaEF5zXb26Fz9rcQpDWS57CtERHpNehXCPcNoHGKutQY'
ORDER BY asset;

-- Get daily balance history for an address and asset
SELECT date, end_of_day_total_balance, daily_total_balance_change
FROM balance_series_daily_view
WHERE address = '5GrwvaEF5zXb26Fz9rcQpDWS57CtERHpNehXCPcNoHGKutQY'
  AND asset = 'DOT'
ORDER BY date DESC;

-- Analyze monthly balance trends
SELECT month_start,
       end_of_month_total_balance,
       monthly_total_balance_change
FROM balance_series_monthly_view
WHERE address = '5GrwvaEF5zXb26Fz9rcQpDWS57CtERHpNehXCPcNoHGKutQY'
  AND asset = 'DOT'
ORDER BY month_start DESC;

-- Find addresses with significant balance increases
SELECT address, asset, total_balance_change, total_balance_percent_change
FROM balance_series
WHERE period_start_timestamp >= toUnixTimestamp64Milli(toDateTime('2023-01-01 00:00:00'))
  AND total_balance_percent_change > 10
ORDER BY total_balance_percent_change DESC
LIMIT 20;

-- Compare free vs staked balance composition
SELECT
    address,
    asset,
    free_balance,
    staked_balance,
    reserved_balance,
    total_balance,
    free_balance / total_balance * 100 AS free_percentage,
    staked_balance / total_balance * 100 AS staked_percentage,
    reserved_balance / total_balance * 100 AS reserved_percentage
FROM balance_series_latest_view
WHERE address = '5GrwvaEF5zXb26Fz9rcQpDWS57CtERHpNehXCPcNoHGKutQY'
  AND total_balance > 0;
```

### 💸 Balance Transfers Analysis

**Balance Transfers Query**
- Tool: `balance_transfers_query`
- Purpose: Analyze individual transfer transactions between addresses
- **Database**: ClickHouse
- **Schema**: {balance_transfers_schema}

**Core Table**:
- `balance_transfers`: Stores individual transfer transactions with the following key fields:
  - `extrinsic_id`, `event_idx`: Uniquely identify a transaction
  - `block_height`, `block_timestamp`: Blockchain location and time information
  - `from_address`, `to_address`: Transaction participants
  - `asset`: Token or currency being transferred
  - `amount`: Value transferred
  - `fee`: Transaction cost

**Key View Categories**:

1. **Network Analytics Views** (Daily, Weekly, Monthly):
   - `balance_transfers_network_daily_view`
   - `balance_transfers_network_weekly_view`
   - `balance_transfers_network_monthly_view`
   
   These views provide consistent metrics across different time scales, including transaction counts, volumes, unique participants, network density, fee statistics, and transaction size distribution.

2. **Address Analytics View**:
   - `balance_transfers_address_analytics_view`
   
   Provides comprehensive metrics for each address, including transaction counts, volume metrics, temporal patterns, transaction size distribution, and address classification.

3. **Volume Aggregation Views** (Daily, Weekly, Monthly):
   - `balance_transfers_volume_daily_view`
   - `balance_transfers_volume_weekly_view`
   - `balance_transfers_volume_monthly_view`
   
   These views aggregate transaction volumes at different time scales with detailed metrics.

4. **Analysis Views**:
   - `balance_transfers_volume_trends_view`: Calculates rolling averages for trend analysis

**Transaction Size Histogram Bins**:
Balance transfers uses standardized bins for consistent analysis across different assets:
- < 0.1
- 0.1 to < 1
- 1 to < 10
- 10 to < 100
- 100 to < 1,000
- 1,000 to < 10,000
- ≥ 10,000

**Address Classification**:
The system automatically classifies addresses into behavioral categories:
- `Exchange`: High volume (≥100,000) with many recipients (≥100)
- `Whale`: High volume (≥100,000) with few recipients (<10)
- `High_Volume_Trader`: Significant volume (≥10,000) with many transactions (≥1,000)
- `Hub_Address`: Many connections (≥50 recipients and ≥50 senders)
- `Retail_Active`: Many transactions (≥100) but lower volume (<1,000)
- `Whale_Inactive`: Few transactions (<10) but high volume (≥10,000)
- `Retail_Inactive`: Few transactions (<10) and low volume (<100)
- `Regular_User`: Default classification for other addresses

**Example Queries**:
```sql
-- Get basic transaction history for an address
SELECT
    block_timestamp,
    block_height,
    from_address,
    to_address,
    asset,
    amount,
    fee
FROM balance_transfers
WHERE from_address = '5GrwvaEF5zXb26Fz9rcQpDWS57CtERHpNehXCPcNoHGKutQY'
   OR to_address = '5GrwvaEF5zXb26Fz9rcQpDWS57CtERHpNehXCPcNoHGKutQY'
ORDER BY block_timestamp DESC
LIMIT 50;

-- Analyze address behavior profile
SELECT * FROM balance_transfers_address_analytics_view
WHERE address = '5GrwvaEF5zXb26Fz9rcQpDWS57CtERHpNehXCPcNoHGKutQY'
  AND asset = 'DOT';

-- Find potential exchange addresses
SELECT address, total_volume, unique_recipients, unique_senders, address_type
FROM balance_transfers_address_analytics_view
WHERE address_type = 'Exchange'
ORDER BY total_volume DESC
LIMIT 10;

-- Analyze network activity trends
SELECT
    period,
    asset,
    transaction_count,
    total_volume,
    unique_addresses,
    avg_transaction_size,
    avg_network_density
FROM balance_transfers_network_daily_view
WHERE asset = 'DOT'
  AND period >= toDate('2023-01-01')
ORDER BY period DESC
LIMIT 30;

-- Analyze transaction size distribution
SELECT
    asset,
    sum(tx_count_lt_01) as tx_count_lt_01,
    sum(tx_count_01_to_1) as tx_count_01_to_1,
    sum(tx_count_1_to_10) as tx_count_1_to_10,
    sum(tx_count_10_to_100) as tx_count_10_to_100,
    sum(tx_count_100_to_1k) as tx_count_100_to_1k,
    sum(tx_count_1k_to_10k) as tx_count_1k_to_10k,
    sum(tx_count_gte_10k) as tx_count_gte_10k
FROM balance_transfers_network_monthly_view
WHERE period = toStartOfMonth(toDate('2023-01-01'))
GROUP BY asset;

-- Analyze volume trends with rolling averages
SELECT
    period_start,
    asset,
    total_volume,
    rolling_7_period_avg_volume,
    rolling_30_period_avg_volume
FROM balance_transfers_volume_trends_view
WHERE asset = 'DOT'
ORDER BY period_start DESC
LIMIT 30;
```

**ClickHouse Query Guidelines:**
- Use ClickHouse SQL dialect (not standard SQL)
- Available aggregation functions: `sum()`, `avg()`, `max()`, `min()`, `count()`, `quantile()`
- Time functions: `toStartOfDay()`, `toStartOfMonth()`, `toStartOfWeek()`, `toDate()`, `toDateTime()`
- Timestamp conversion: `fromUnixTimestamp64Milli()`, `toUnixTimestamp64Milli()`
- Conditional aggregation: `sumIf()`, `countIf()`, `avgIf()`
- Statistical functions: `stddevPop()`, `varPop()`, `skewPop()`, `kurtPop()`
 
## 🎯 Success Metrics

A successful analysis should:
- Use actual schema information, not assumptions
- Provide accurate data based on real database structure
- Combine multiple data sources for comprehensive insights
- Handle errors gracefully and adjust queries accordingly
- Leverage appropriate time aggregation levels (4-hour, daily, weekly, monthly)
- Use standardized transaction size bins for consistent analysis
- Consider address classifications for behavioral analysis

Remember: The schema information provided is authoritative - use it as your ground truth for database structure.
"""


mcp = FastMCP(name=f"{network.upper()} Chain Swarm MCP Server")


@mcp.tool(name="user_guide", description="Get user guide for the MCP server capabilities.",)
async def user_guide() -> str:
    """
    Get user guide for the MCP server capabilities.
    """
    return await get_user_guide()

@mcp.tool(name="instructions", description="Get instructions for using the MCP server tools by the AI assistant.")
async def instructions():
    """
>>>>>>> 92014295
    Get instructions for using the MCP server tools by the AI assistant.
    """
    return await get_instructions()


@session_rate_limit
@mcp.tool(
    name="money_flow_shortest_path",
    description="Find shortest paths between two addresses with optional asset filtering.",
    tags={"money flow", "shortest path", "path finding", "asset filtering"},
    annotations={
        "title": "Find shortest paths between addresses",
        "readOnlyHint": True,
        "idempotentHint": True,
        "openWorldHint": False
    }
)
async def money_flow_shortest_path(
    source_address: Annotated[str, Field(description="Source address to start the path from")],
    target_address: Annotated[str, Field(description="Target address to find path to")],
    assets: Annotated[Optional[str], Field(description="Optional comma-separated list of assets to filter by. ")] = None
) -> dict:
    """
    Find shortest paths between two addresses with optional asset filtering.
    
    Args:
        source_address: Source address to start the path from
        target_address: Target address to find path to
        assets: Optional list of assets to filter by
        
    Returns:
        dict: Path results containing nodes and edges
    """

<<<<<<< HEAD
    assets = assets if assets else ["all"]

    memgraph_driver = get_memgraph_driver(network)
    neo4j_driver = get_neo4j_driver(network)
    try:
        money_flow_tool = MoneyFlowTool(memgraph_driver, neo4j_driver)
        result = money_flow_tool.shortest_path(source_address, target_address, assets)
        return {"data": result}
    finally:
        memgraph_driver.close()
        neo4j_driver.close()

=======
    start_time = time.time()
    tool_name = "money_flow_shortest_path"
    
    try:
        assets = assets if assets else ["all"]

        memgraph_driver = get_memgraph_driver(network)
        neo4j_driver = get_neo4j_driver(network)
        try:
            money_flow_tool = MoneyFlowTool(memgraph_driver, neo4j_driver)
            result = money_flow_tool.shortest_path(source_address, target_address, assets)
            
            # Record successful tool call
            duration = time.time() - start_time
            mcp_metrics.record_tool_call(tool_name, duration, True)
            mcp_metrics.record_database_operation("memgraph", "shortest_path", duration)
            
            return {"data": result}
        finally:
            memgraph_driver.close()
            neo4j_driver.close()
            
    except Exception as e:
        # Record failed tool call
        duration = time.time() - start_time
        mcp_metrics.record_tool_call(tool_name, duration, False, "execution_error")
        logger.error(f"Error in {tool_name}: {e}")
        raise
>>>>>>> 92014295

@session_rate_limit
@mcp.tool(
    name="money_flow_explore_address_connections",
    description="Explore address connections with depth and direction control.",
    tags={"money flow", "exploration", "depth traversal", "directional analysis"},
    annotations={
        "title": "Explore address connections with depth and direction control",
        "readOnlyHint": True,
        "idempotentHint": True,
        "openWorldHint": False
    }
)
async def money_flow_explore_address_connections(
    addresses: Annotated[List[str], Field(description="List of wallet addresses to start the exploration from")],
    depth_level: Annotated[int, Field(description="Number of hops to explore from the starting addresses", ge=1, le=5)],
    direction: Annotated[str, Field(description="Direction of relationships to follow: 'in', 'out', or 'all'")],
    assets: Annotated[Optional[str], Field(description="Optional comma-separated list of assets to filter by. ")] = None
) -> dict:
    """
    Explore address connections with depth and direction control.
    
    Args:
        addresses: List of wallet addresses to start the exploration from
        depth_level: Number of hops to explore (1-5)
        direction: Direction of relationships ('in', 'out', or 'all')
        assets: Optional list of assets to filter by
        
    Returns:
        dict: Exploration results containing nodes and edges
    """

    assets = assets.split(",") if assets else ["all"]

    memgraph_driver = get_memgraph_driver(network)
    neo4j_driver = get_neo4j_driver(network)
    try:
        money_flow_tool = MoneyFlowTool(memgraph_driver, neo4j_driver)
        # Convert string direction to enum
        from packages.api.tools.money_flow import Direction
        direction_enum = Direction(direction)
        result = money_flow_tool.explore_address_connections(addresses, depth_level, direction_enum, assets)
        return {"data": result}
    finally:
        memgraph_driver.close()
        neo4j_driver.close()


@session_rate_limit
@mcp.tool(
    name="money_flow_query",
    description="Execute a money flow query.",
    tags={"money flow", "shortest path", "community detection", "pattern detection", "temporal analysis"},
    annotations={
        "title": "Executes Memgraph Cypher query against money flow graph database",
        "readOnlyHint": True,
        "idempotentHint": True,
        "openWorldHint": False
    }
)
def execute_money_flow_query(query: Annotated[
    str, Field(description="The Cypher query to execute. Use asset properties to filter by specific assets.")]) -> dict:
    """
    Execute a money flow query on the specified blockchain network with asset support.

    Args:
        query (str): The Cypher query to execute. Use asset properties to filter by specific assets.

    Returns:
        dict: The result of the money flow query with asset information.
    """

    memgraph_driver = get_memgraph_driver(network)
    neo4j_driver = get_neo4j_driver(network)
    try:
        money_flow_tool = MoneyFlowTool(memgraph_driver, neo4j_driver)
        result = money_flow_tool.query(query)
        result = {
            "data": result,
        }

        return result
    finally:
        memgraph_driver.close()
        neo4j_driver.close()


@session_rate_limit
@mcp.tool(
    name="similarity_search_query",
    description="Execute a similarity search query on a money flow graph database.",
    tags={"similarity search", "vector search", "embeddings", "similar addresses"},
    annotations={
        "title": "Executes Memgraph Cypher query against money flow graph database",
        "readOnlyHint": True,
        "idempotentHint": True,
        "openWorldHint": False
    }
)
async def execute_similarity_search_query(
        query: Annotated[dict, Field(description="The similarity search query parameters")]) -> dict:
    """
    Execute a similarity search query on the specified blockchain network.

    Args:
        query (dict): The similarity search query parameters, including:
            - query_type: How to specify the search query ('by_address', 'by_financial_pattern', etc.)
            - embedding_type: Type of embedding to use ('financial', 'temporal', 'network', or 'joint')
            - reference_address: (Optional) Address to use as reference when query_type is 'by_address'
            - financial_pattern: (Optional) Financial pattern when query_type is 'by_financial_pattern'
            - temporal_pattern: (Optional) Temporal pattern when query_type is 'by_temporal_pattern'
            - network_pattern: (Optional) Network pattern when query_type is 'by_network_pattern'
            - combined_pattern: (Optional) Combined pattern when query_type is 'by_combined_pattern'
            - limit: (Optional) Number of similar nodes to retrieve (default: 10)
            - similarity_metric: (Optional) Similarity metric to use (default: 'cosine')
            - min_similarity_score: (Optional) Minimum similarity threshold

    Returns:
        dict: The result of the similarity search query, including raw nodes and similarity scores.
    """
    memgraph_driver = get_memgraph_driver(network)
    similarity_search_tool = SimilaritySearchTool(memgraph_driver)
    result = similarity_search_tool.similarity_search_query(query)
    similarity_search_tool.close()
    return result


@session_rate_limit
@mcp.tool(
<<<<<<< HEAD
    name="balance_query",
    description="Execute a balance related query.",
    tags={"balance tracking", "balance changes", "balance changes delta", "balances", "balance changes",
          "known addresses", "assets"},
    annotations={
        "title": "Executes Clickhouse dialect SQL query against blockchain balance database with asset support",
=======
    name="balance_series_query",
    description="Execute a balance series related query.",
    tags={"balance series", "balance changes", "balance changes delta", "balances",
          "known addresses", "assets"},
    annotations={
        "title": "Executes Clickhouse dialect SQL query against blockchain balance series database",
>>>>>>> 92014295
        "readOnlyHint": True,
        "idempotentHint": True,
        "openWorldHint": False
    }
)
<<<<<<< HEAD
async def execute_balance_query(query: Annotated[str, Field(
    description="The Clickhouse dialect SQL query to execute. Use asset field to filter by specific assets.")]) -> dict:
    """
    Execute a balance tracking query on the specified blockchain network with asset support.

    Args:
        query (str): The SQL query to execute. Use asset field to filter by specific assets.

    Returns:
        dict: The result of the balance tracking query with asset information.
    """
    balance_tracking_service = BalanceTrackingTool(get_clickhouse_connection_string(network))
    result = await balance_tracking_service.balance_tracking_query(query)
    return result
=======
async def execute_balance_series_query(query: Annotated[str, Field(
    description="The Clickhouse dialect SQL query to execute against balance series tables/views.")]) -> dict:
    """
    Execute a balance series query on the specified blockchain network.

    Args:
        query (str): The SQL query to execute against balance series tables/views.

    Returns:
        dict: The result of the balance series query.
    """

    start_time = time.time()
    tool_name = "balance_series_query"
    
    try:
        balance_series_service = BalanceSeriesAnalyticsTool(get_clickhouse_connection_string(network))
        result = await balance_series_service.balance_series_query(query)
        
        # Record successful tool call
        duration = time.time() - start_time
        mcp_metrics.record_tool_call(tool_name, duration, True)
        mcp_metrics.record_database_operation("clickhouse", "balance_series_query", duration)
        
        return result
        
    except Exception as e:
        # Record failed tool call
        duration = time.time() - start_time
        mcp_metrics.record_tool_call(tool_name, duration, False, "query_error")
        logger.error(f"Error in {tool_name}: {e}")
        raise


@session_rate_limit
@mcp.tool(
    name="balance_transfers_query",
    description="Execute a balance transfers related query.",
    tags={"balance transfers", "transaction analysis", "address behavior", "relationship analysis",
          "network flow", "economic analysis", "anomaly detection"},
    annotations={
        "title": "Executes Clickhouse dialect SQL query against blockchain balance transfers database",
        "readOnlyHint": True,
        "idempotentHint": True,
        "openWorldHint": False
    }
)
async def execute_balance_transfers_query(query: Annotated[str, Field(
    description="The Clickhouse dialect SQL query to execute against balance transfers tables/views.")]) -> dict:
    """
    Execute a balance transfers query on the specified blockchain network.

    Args:
        query (str): The SQL query to execute against balance transfers tables/views.

    Returns:
        dict: The result of the balance transfers query.
    """

    start_time = time.time()
    tool_name = "balance_transfers_query"
    
    try:
        balance_transfers_service = BalanceTransfersTool(get_clickhouse_connection_string(network))
        result = await balance_transfers_service.balance_transfers_query(query)
        
        # Record successful tool call
        duration = time.time() - start_time
        mcp_metrics.record_tool_call(tool_name, duration, True)
        mcp_metrics.record_database_operation("clickhouse", "balance_transfers_query", duration)
        
        return result
        
    except Exception as e:
        # Record failed tool call
        duration = time.time() - start_time
        mcp_metrics.record_tool_call(tool_name, duration, False, "query_error")
        logger.error(f"Error in {tool_name}: {e}")
        raise
>>>>>>> 92014295

 
if __name__ == "__main__":
    setup_logger("chain-insights-mcp-server")
<<<<<<< HEAD
=======

>>>>>>> 92014295
    schema_response = asyncio.run(get_instructions())
    json_schema = json.dumps(schema_response, indent=2)
    logger.info(f"Schema loaded: {json_schema}")
    mcp.run(transport="sse", host="0.0.0.0", port=8005, log_level="debug")<|MERGE_RESOLUTION|>--- conflicted
+++ resolved
@@ -1,27 +1,17 @@
 import asyncio
 import json
-<<<<<<< HEAD
-=======
 import time
->>>>>>> 92014295
 from typing import List, Optional, Dict, Any
 from typing import Annotated
 from loguru import logger
 from pydantic import Field
 from fastmcp import FastMCP, Context
 from packages.api.routers import get_memgraph_driver, get_neo4j_driver
-<<<<<<< HEAD
-from packages.api.tools.balance_tracking import BalanceTrackingTool
-from packages.api.tools.money_flow import MoneyFlowTool
-from packages.api.tools.similarity_search import SimilaritySearchTool
-from packages.indexers.base import get_clickhouse_connection_string, setup_logger
-=======
 from packages.api.tools.balance_series import BalanceSeriesAnalyticsTool
 from packages.api.tools.balance_transfers import BalanceTransfersTool
 from packages.api.tools.money_flow import MoneyFlowTool
 from packages.api.tools.similarity_search import SimilaritySearchTool
 from packages.indexers.base import get_clickhouse_connection_string, setup_logger, setup_metrics, get_metrics_registry
->>>>>>> 92014295
 from packages.indexers.substrate import get_network_asset
 from packages.api.middleware.mcp_session_rate_limiting import (
     session_rate_limit,
@@ -30,8 +20,6 @@
 import clickhouse_connect
 
 network = os.getenv("NETWORK", "torus").lower()
-<<<<<<< HEAD
-=======
 
 
 # MCP Metrics class
@@ -156,7 +144,6 @@
 metrics_registry = setup_metrics(service_name, start_server=True)
 mcp_metrics = MCPMetrics(metrics_registry, network)
 
->>>>>>> 92014295
 
 async def get_assets_from_clickhouse(network: str) -> List[str]:
     """Query ClickHouse to get available assets for the network"""
@@ -195,84 +182,13 @@
 
     return f"""
 
-<<<<<<< HEAD
-RETURN EXACT TEXT BELOW  WITHOUT CHANGES: 
-=======
 RETURN EXACT TEXT BELOW  WITHOUT CHANGES:
->>>>>>> 92014295
     `
     # {network.upper()} Blockchain Analytics MCP Server
     
     **🚀 FIRST TIME SETUP**: Run the `instructions` tool first so the AI assistant learns how to use the blockchain analytics tools properly.
     
     Welcome to your blockchain analytics assistant! This MCP server provides comprehensive analysis capabilities for the {network} blockchain with {assets} asset support.
-<<<<<<< HEAD
-    
-    ## 🚀 Getting Started
-    
-    This server connects to multiple data sources to give you complete blockchain insights:
-    - **Aggregated Money Flow Graph**: Aggregated transaction connections between addresses
-    - **Similarity Search**: Find addresses with similar behavior patterns
-    - **Balances**: Historical balance transfers, balances at given point in time, balance change deltas, known addresses lookup
-    
-    
-    ## 🌊 Money Flow Analysis
-    
-    **What it does**: Maps the network of transactions between addresses, showing how money flows through the blockchain.
-    
-    **You can ask about**:
-    - Address connections and relationships
-    - Transaction paths between any two addresses
-    - Network topology and influential nodes
-    - Volume flows and transaction patterns
-    
-    **Example questions**:
-    - "Show me connections around address [ADDRESS]"
-    - "Find the path between [ADDRESS1] and [ADDRESS2]"
-    - "What addresses are most connected to [ADDRESS]?"
-    - "Map the transaction network with 2 degrees of separation from [ADDRESS]"
-    
-    ## 💰 Balance & Address Intelligence
-    
-    **What it does**: Tracks balance changes over time and maintains a database of known/labeled addresses (exchanges, treasuries, bridges, etc.).
-    
-    **You can ask about**:
-    - Historical balance changes for any address
-    - Known addresses and their labels/purposes
-    - Transaction history with detailed records
-    - Asset movements and distributions
-    
-    **Example questions**:
-    - "What are the well-known addresses on this blockchain?"
-    - "Show me the transaction history for [ADDRESS]"
-    - "What's the balance history of [ADDRESS] over the last month?"
-    - "Find all treasury and DAO addresses"
-    
-    ## 🔍 Similarity & Pattern Detection
-    
-    **What it does**: Analyzes transaction patterns to find addresses that behave similarly, helping identify related accounts or suspicious activity.
-    
-    **You can ask about**:
-    - Addresses with similar transaction patterns
-    - Potential related wallets or accounts
-    - Behavioral clustering and anomalies
-    - Pattern-based investigations
-    
-    **Example questions**:
-    - "Find addresses similar to [ADDRESS]"
-    - "What addresses have unusual transaction patterns?"
-    - "Group addresses by their behavior patterns"
-    - "Are there any addresses that might be related to [ADDRESS]?"
-    
-    ## 💡 Advanced Analytics
-    
-    Combine multiple data sources for comprehensive insights:
-    - "Analyze the complete profile of [ADDRESS] including connections, history, and similar addresses"
-    - "Map the ecosystem around [KNOWN_ENTITY] showing all related addresses"
-    - "Find the flow of [AMOUNT] tokens from [SOURCE] and trace where they went"
-    - "What's the network structure of major token holders?"
-    
-=======
     
     ## 🚀 Getting Started
     
@@ -392,21 +308,15 @@
     - "Compare transaction patterns between [ADDRESS1] and [ADDRESS2] over time"
     - "Identify potential wash trading by finding circular transaction patterns"
     
->>>>>>> 92014295
     ## 🎯 Pro Tips
     
     1. **Start Broad**: Ask general questions first, then drill down into specifics
     2. **Use Address Labels**: Ask about "exchanges", "bridges", "treasuries" to find known entities
     3. **Combine Approaches**: Use flow analysis + balance history + similarity for complete pictures
-<<<<<<< HEAD
-    4. **Historical Analysis**: Include time ranges for balance and transaction queries
-    5. **Network Exploration**: Start with 1-2 degree connections, expand if needed
-=======
     4. **Time-Based Analysis**: Specify time ranges for more focused results (daily, weekly, monthly)
     5. **Asset Filtering**: Specify assets of interest for more relevant results
     6. **Transaction Size Bins**: Use standardized size categories (<0.1, 0.1-1, 1-10, 10-100, etc.)
     7. **Address Classification**: Look for address types like "Exchange", "Whale", "High_Volume_Trader"
->>>>>>> 92014295
     
     ## ⚡ Quick Reference
     
@@ -414,15 +324,6 @@
     - "What are the well-known addresses?" (Great starting point)
     - "Show me the most active addresses" (Find network hubs)
     - "Trace [ADDRESS] connections" (Explore around specific address)
-<<<<<<< HEAD
-    - "Find path between [ADDR1] and [ADDR2]" (Direct relationship analysis)
-    - "List all [TYPE] addresses" (Find specific entity types)
-    
-    Just ask your questions in natural language - the assistant will use the appropriate tools and data sources to provide comprehensive blockchain insights!
-    `
-"""
-
-=======
     - "Show balance history for [ADDRESS]" (Track balance changes)
     - "Analyze transaction patterns for [ADDRESS]" (Behavioral analysis)
     - "Find addresses similar to [ADDRESS]" (Pattern matching)
@@ -430,7 +331,6 @@
     Just ask your questions in natural language - the assistant will use the appropriate tools and data sources to provide comprehensive blockchain insights!
     `
     """
->>>>>>> 92014295
 
 async def get_instructions():
     """
@@ -440,140 +340,6 @@
     of available tools, ensuring the AI assistant has accurate information
     about data structures and capabilities.
     """
-<<<<<<< HEAD
-
-    # Get network configuration
-    assets = get_network_asset(network)
-
-    # Initialize database connections
-    memgraph_driver = get_memgraph_driver(network)
-    neo4j_driver = get_neo4j_driver(network)
-
-    # Initialize tools and get their schemas
-    money_flow_tool = MoneyFlowTool(memgraph_driver, neo4j_driver)
-    money_flow_schema = money_flow_tool.schema()
-
-    similarity_search_tool = SimilaritySearchTool(memgraph_driver)
-    similarity_schema = similarity_search_tool.schema()
-
-    balance_tracking_tool = BalanceTrackingTool(get_clickhouse_connection_string(network))
-    balance_schema = await balance_tracking_tool.schema()
-
-    return f"""
-# {network.upper()} Blockchain Analytics Assistant Instructions
-
-You are an AI assistant specialized in {network} blockchain analytics with {assets} asset support.
-Your task is to help users analyze blockchain data using the available tools.
- 
-**Connection Exploration**
-- Tool: `money_flow_explore_address_connections`
-- Purpose: Discover address relationships and transaction networks
-- Usage: Specify addresses, depth (1-5 hops), and direction (in/out/all)
-
-**Path Finding**
-- Tool: `money_flow_shortest_path` 
-- Purpose: Find transaction paths between two specific addresses
-- Usage: Provide source and target addresses, optionally filter by assets
-
-**Advanced Graph Queries**
-- Tool: `money_flow_query`
-- **Database**: MEMGRAPH (NOT Neo4j)
-- **Schema**: {money_flow_schema}
-
-**MEMGRAPH CYPHER SYNTAX REQUIREMENTS:**
-```cypher
-// ✅ CORRECT Memgraph syntax:
-MATCH path = (start)-[*BFS ..3]-(target)           // BFS traversal
-RETURN size(path) AS path_length                   // Use size(), not length()
-MATCH (a)-[*BFS ..5 (r, n | n.balance > 1000)]->(b)  // Inline filtering
-
-// ❌ AVOID Neo4j syntax:
-MATCH path = (start)-[*..3]-(target)               // Standard traversal
-RETURN length(path)                                // length() function
-// ❌ AVOID: List comprehensions inside functions
-WITH collect(addresses) as addr_list
-RETURN [addr IN addr_list | addr][0..3]            // NOT SUPPORTED
-
-// ✅ CORRECT: Separate collection and slicing
-WITH collect(addresses) as addr_list
-RETURN size(addr_list) as count, addr_list[0..3] as top_items
-```
-
-**Key Memgraph Differences:**
-- BFS paths: `[*BFS ..max_depth]` or `[*BFS min..max]`
-- Filtering: `[*BFS ..5 (relationship, node | condition)]`
-- List comprehensions: Work in RETURN/WITH but NOT inside functions like size()
-- Aggregation: Use `reduce()` for path calculations, `collect()` then separate operations
-- Directions: `['TO']` (both), `['TO>']` (outgoing), `['<TO']` (incoming)
-- Path functions: `relationships(path)`, `nodes(path)`
-- Collection operations: Use separate queries instead of nested comprehensions
-
-**CRITICAL: For complex grouping, use multiple queries instead of nested list comprehensions:**
-```cypher
-// ❌ AVOID: This Neo4j pattern fails in Memgraph
-MATCH (a:Address)
-WITH a.community_id as community, collect(a) as addresses
-RETURN community, [addr IN addresses | addr][0..3] as top_addresses
-
-// ✅ CORRECT: Split into separate operations
-MATCH (a:Address) 
-WHERE a.community_page_rank  IS NOT NULL
-WITH a.community_id as community, max(a.community_page_rank ) as max_rank
-MATCH (b:Address) 
-WHERE b.community_page_rank  = max_rank AND b.community_id = community
-RETURN community, b.address, b.community_page_rank 
-ORDER BY community ASC
-``` 
-
-
-### 🎯 Pattern Recognition Tool
-
-**Similarity Search**
-- Tool: `similarity_search_query`
-- Purpose: Find addresses with similar transaction patterns and behaviors
-- **Schema**: {similarity_schema}
-- Usage: Vector-based similarity matching for behavioral analysis
-
-### 💰 Balance & Transaction Analysis
-
-**Balance Tracking**
-- Tool: `balance_query`
-- Purpose: Historical balance changes, balance change deltas, known addresses, transactions
-- **Database**: ClickHouse
-- **Schema**: {balance_schema}
-
-**ClickHouse Query Guidelines:**
-- Use ClickHouse SQL dialect (not standard SQL)
-- Available aggregation functions: `sum()`, `avg()`, `max()`, `min()`, `count()`
-- Time functions: `toStartOfDay()`, `toStartOfMonth()`, etc.
-- Array functions: `arrayJoin()`, `arrayElement()`, etc.
- 
-## 🎯 Success Metrics
-
-A successful analysis should:
-- Use actual schema information, not assumptions
-- Provide accurate data based on real database structure
-- Combine multiple data sources for comprehensive insights
-- Handle errors gracefully and adjust queries accordingly
-
-Remember: The schema information provided is authoritative - use it as your ground truth for database structure.
-"""
-
-
-mcp = FastMCP(name=f"{network.upper()} Chain Swarm MCP Server")
-
-
-@mcp.tool(name="user_guide", description="Get user guide for the MCP server capabilities.",)
-async def user_guide() -> str:
-    """
-    Get user guide for the MCP server capabilities.
-    """
-    return await get_user_guide()
-
-@mcp.tool(name="instructions", description="Get instructions for using the MCP server tools by the AI assistant.")
-async def instructions():
-    """
-=======
 
     # Get network configuration
     assets = get_network_asset(network)
@@ -910,7 +676,6 @@
 @mcp.tool(name="instructions", description="Get instructions for using the MCP server tools by the AI assistant.")
 async def instructions():
     """
->>>>>>> 92014295
     Get instructions for using the MCP server tools by the AI assistant.
     """
     return await get_instructions()
@@ -945,20 +710,6 @@
         dict: Path results containing nodes and edges
     """
 
-<<<<<<< HEAD
-    assets = assets if assets else ["all"]
-
-    memgraph_driver = get_memgraph_driver(network)
-    neo4j_driver = get_neo4j_driver(network)
-    try:
-        money_flow_tool = MoneyFlowTool(memgraph_driver, neo4j_driver)
-        result = money_flow_tool.shortest_path(source_address, target_address, assets)
-        return {"data": result}
-    finally:
-        memgraph_driver.close()
-        neo4j_driver.close()
-
-=======
     start_time = time.time()
     tool_name = "money_flow_shortest_path"
     
@@ -987,7 +738,6 @@
         mcp_metrics.record_tool_call(tool_name, duration, False, "execution_error")
         logger.error(f"Error in {tool_name}: {e}")
         raise
->>>>>>> 92014295
 
 @session_rate_limit
 @mcp.tool(
@@ -1117,42 +867,17 @@
 
 @session_rate_limit
 @mcp.tool(
-<<<<<<< HEAD
-    name="balance_query",
-    description="Execute a balance related query.",
-    tags={"balance tracking", "balance changes", "balance changes delta", "balances", "balance changes",
-          "known addresses", "assets"},
-    annotations={
-        "title": "Executes Clickhouse dialect SQL query against blockchain balance database with asset support",
-=======
     name="balance_series_query",
     description="Execute a balance series related query.",
     tags={"balance series", "balance changes", "balance changes delta", "balances",
           "known addresses", "assets"},
     annotations={
         "title": "Executes Clickhouse dialect SQL query against blockchain balance series database",
->>>>>>> 92014295
         "readOnlyHint": True,
         "idempotentHint": True,
         "openWorldHint": False
     }
 )
-<<<<<<< HEAD
-async def execute_balance_query(query: Annotated[str, Field(
-    description="The Clickhouse dialect SQL query to execute. Use asset field to filter by specific assets.")]) -> dict:
-    """
-    Execute a balance tracking query on the specified blockchain network with asset support.
-
-    Args:
-        query (str): The SQL query to execute. Use asset field to filter by specific assets.
-
-    Returns:
-        dict: The result of the balance tracking query with asset information.
-    """
-    balance_tracking_service = BalanceTrackingTool(get_clickhouse_connection_string(network))
-    result = await balance_tracking_service.balance_tracking_query(query)
-    return result
-=======
 async def execute_balance_series_query(query: Annotated[str, Field(
     description="The Clickhouse dialect SQL query to execute against balance series tables/views.")]) -> dict:
     """
@@ -1232,15 +957,11 @@
         mcp_metrics.record_tool_call(tool_name, duration, False, "query_error")
         logger.error(f"Error in {tool_name}: {e}")
         raise
->>>>>>> 92014295
 
  
 if __name__ == "__main__":
     setup_logger("chain-insights-mcp-server")
-<<<<<<< HEAD
-=======
-
->>>>>>> 92014295
+
     schema_response = asyncio.run(get_instructions())
     json_schema = json.dumps(schema_response, indent=2)
     logger.info(f"Schema loaded: {json_schema}")
