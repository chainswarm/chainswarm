--- conflicted
+++ resolved
@@ -28,14 +28,10 @@
     cosine = "cosine"
 
 class NetworkPattern(BaseModel):
-<<<<<<< HEAD
-    community_page_rank : float = Field(..., description="CommunityPageRank score")
-=======
     transfer_count: float = Field(..., description="Total number of transfers in and out")
     unique_senders: float = Field(..., description="Number of unique addresses that sent to this address")
     unique_receivers: float = Field(..., description="Number of unique addresses this address sent to")
     neighbor_count: float = Field(..., description="Number of neighbors (connected addresses)")
->>>>>>> 92014295
     community_id: float = Field(..., description="Community membership ID")
     community_page_rank: float = Field(..., description="CommunityPageRank score")
 
@@ -47,29 +43,6 @@
     community_id: float = Field(1.0, description="Weight for community ID dimension (0.0-1.0)", ge=0.0, le=1.0)
     community_page_rank: float = Field(1.0, description="Weight for community page rank dimension (0.0-1.0)", ge=0.0, le=1.0)
 
-<<<<<<< HEAD
-class CombinedPattern(BaseModel):
-    # Financial pattern components
-    volume_in: float = Field(..., description="Incoming volume")
-    volume_out: float = Field(..., description="Outgoing volume")
-    volume_differential: float = Field(..., description="Volume differential")
-    log_transfer_count: float = Field(..., description="Log-scaled transaction count")
-    outgoing_tx_avg_ratio: float = Field(..., description="Outgoing transaction to average volume ratio")
-    incoming_tx_avg_ratio: float = Field(..., description="Incoming transaction to average volume ratio")
-    
-    # Temporal pattern components
-    last_transfer_timestamp: float = Field(..., description="Last activity timestamp")
-    first_transfer_timestamp: float = Field(..., description="First activity timestamp")
-    avg_outgoing_tx_frequency: float = Field(..., description="Average outgoing transaction frequency")
-    avg_incoming_tx_frequency: float = Field(..., description="Average incoming transaction frequency")
-    
-    # Network pattern components
-    community_page_rank: float = Field(..., description="CommunityPageRank score")
-    community_id: float = Field(..., description="Community membership ID")
-    unique_senders: float = Field(..., description="Number of unique senders")
-    unique_receivers: float = Field(..., description="Number of unique receivers")
-=======
->>>>>>> 92014295
 
 @router.post(
     "/{network}/similarity-search",
