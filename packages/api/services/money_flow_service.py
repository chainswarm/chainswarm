from typing import Any, Dict, Optional, List, Tuple
from loguru import logger
from neo4j import Driver, GraphDatabase
from enum import Enum


class Direction(str, Enum):
    in_ = 'in'
    out_ = 'out'
    all_ = 'all'


class MoneyFlowService:
    def __init__(self, graph_database: Driver):
        self.graph_database = graph_database

    def close(self):
        if self.graph_database:
            self.graph_database.close()

    def get_money_flow_by_path_shortest(self, source_address: str, target_address: str, assets: List[str] = None):
        # Build asset filter for relationships
        params = {
            'source_address': source_address,
            'target_address': target_address
        }
        
        # Build asset filter conditions
        asset_filter_conditions = ["size(path) > 0"]
        if assets and assets != ["all"]:
            # Use parameterized queries to avoid injection and syntax errors
            asset_conditions = " OR ".join([f"rel.asset = $asset_{i}" for i, _ in enumerate(assets)])
            asset_filter_conditions.append(f"ALL(rel IN rels WHERE {asset_conditions})")
            # Add asset parameters
            for i, asset in enumerate(assets):
                params[f'asset_{i}'] = asset

        where_clause = " AND ".join(asset_filter_conditions)

        query = f"""
                MATCH path = (start:Address {{address: $source_address}})-[rels:TO*BFS]->(target:Address {{address: $target_address}})
                WHERE {where_clause}

                // Collect all distinct nodes from the matched paths
                UNWIND nodes(path) AS node
                WITH path, COLLECT(DISTINCT node) AS all_nodes

                // Group relationships by their from and to addresses
                UNWIND relationships(path) AS rel
                WITH all_nodes,
                     startNode(rel).address AS from_id,
                     endNode(rel).address AS to_id,
                     rel
                WITH all_nodes, from_id, to_id, COLLECT(rel) AS rels
                WITH all_nodes, from_id, to_id, head(rels) AS edge_data

                // Build the Address node objects with updated properties
                UNWIND all_nodes AS node
                WITH
                     COLLECT(DISTINCT {{
                         id: node.address,
                         type: 'node',
                         label: 'address',
                         address: node.address,
                         transfer_count: node.transfer_count,
                         neighbor_count: node.neighbor_count,
                         first_activity_block_height: node.first_activity_block_height,
                         first_activity_timestamp: node.first_activity_timestamp,
                         last_activity_block_height: node.last_activity_block_height,
                         last_activity_timestamp: node.last_activity_timestamp,
                         badges: coalesce(node.labels, []),
                         community_id: coalesce(node.community_id, 0),
                         community_page_rank: coalesce(node.community_page_rank, 0.0)
                     }}) AS address_nodes,
                     from_id, to_id, edge_data

                // Build the TO edge objects with updated properties
                WITH address_nodes, COLLECT(DISTINCT {{
                    id: from_id + '-' + to_id,
                    type: 'edge',
                    from_id: from_id,
                    to_id: to_id,
                    volume: edge_data.volume,
                    transfer_count: edge_data.transfer_count,
<<<<<<< HEAD
                    first_transfer_block_height: edge_data.first_transfer_block_height,
                    first_transfer_timestamp: edge_data.first_transfer_timestamp,
                    last_transfer_block_height: edge_data.last_transfer_block_height,
                    last_transfer_timestamp: edge_data.last_transfer_timestamp
=======
                    first_activity_block_height: edge_data.first_activity_block_height,
                    first_activity_timestamp: edge_data.first_activity_timestamp,
                    last_activity_block_height: edge_data.last_activity_block_height,
                    last_activity_timestamp: edge_data.last_activity_timestamp
>>>>>>> 92014295
                }}) AS transfer_edges

                // Unwind the combined list to produce a flat list of elements
                UNWIND (address_nodes + transfer_edges) AS element
                RETURN DISTINCT element
            """

        try:
            with self.graph_database.session() as session:
                result = session.run(query, params)
                json_result = result.data()
                return json_result if json_result else None
        except Exception as e:
            logger.error(f"Error querying graph database: {str(e)}")
            return None

    def get_money_flow_by_path_explore(self,
                                  addresses: List[str],
                                  depth_level: int,
                                  direction: Direction,
                                  assets: List[str] = None):
        """
        Retrieves money flows for addresses with filtering options to reduce noise.
        
        Args:
            addresses: List of wallet addresses to start the exploration from
            depth_level: Number of hops to explore from the starting addresses
            direction: Direction of the relationships to follow
            
        Returns:
            List of nodes and edges representing the money flow graph
        """
        import time
        
        to_relation = 'TO'
        if direction.value == Direction.in_:
            to_relation = '<TO'
        elif direction.value == Direction.out_:
            to_relation = 'TO>'

        # Build asset filter for relationships
        params = {'addresses': addresses}
        
        # Build asset filter conditions
        asset_filter_conditions = ["size(path) > 0"]
        if assets and assets != ["all"]:
            # Use parameterized queries to avoid injection and syntax errors
            asset_conditions = " OR ".join([f"rel.asset = $asset_{i}" for i, _ in enumerate(assets)])
            asset_filter_conditions.append(f"ALL(rel IN relationships(path) WHERE {asset_conditions})")
            # Add asset parameters
            for i, asset in enumerate(assets):
                params[f'asset_{i}'] = asset

        where_clause = " AND ".join(asset_filter_conditions)

        query = f"""
            MATCH (a:Address) WHERE a.address IN $addresses
            CALL path.expand(a, ["{to_relation}"], [], 0, {depth_level}) YIELD result as path
            WITH path
            WHERE {where_clause}

            // Collect all distinct nodes from the matched paths
            UNWIND nodes(path) AS node
            WITH path, COLLECT(DISTINCT node) AS all_nodes

            // Group relationships by their from and to addresses
            UNWIND relationships(path) AS rel
            WITH all_nodes,
                 startNode(rel).address AS from_id,
                 endNode(rel).address AS to_id,
                 rel
            WITH all_nodes, from_id, to_id, COLLECT(rel) AS rels
            WITH all_nodes, from_id, to_id, head(rels) AS edge_data

            // Build the Address node objects with updated properties
            UNWIND all_nodes AS node
            WITH
                 COLLECT(DISTINCT {{
                     id: node.address,
                     type: 'node',
                     label: 'address',
                     address: node.address,
                     transfer_count: node.transfer_count,
                     neighbor_count: node.neighbor_count,
                     first_activity_block_height: node.first_activity_block_height,
                     first_activity_timestamp: node.first_activity_timestamp,
                     last_activity_block_height: node.last_activity_block_height,
                     last_activity_timestamp: node.last_activity_timestamp,
                     badges: coalesce(node.labels, []),
                     community_id: coalesce(node.community_id, 0),
                     community_page_rank: coalesce(node.community_page_rank, 0.0)
                 }}) AS address_nodes,
                 from_id, to_id, edge_data

            // Build the TO edge objects with updated properties
            WITH address_nodes, COLLECT(DISTINCT {{
                id: from_id + '-' + to_id,
                type: 'edge',
                from_id: from_id,
                to_id: to_id,
                volume: edge_data.volume,
                transfer_count: edge_data.transfer_count,
<<<<<<< HEAD
                first_transfer_block_height: edge_data.first_transfer_block_height,
                first_transfer_timestamp: edge_data.first_transfer_timestamp,
                last_transfer_block_height: edge_data.last_transfer_block_height,
                last_transfer_timestamp: edge_data.last_transfer_timestamp
=======
                first_activity: edge_data.first_activity_block_height,
                first_activity_timestamp: edge_data.first_activity_timestamp,
                last_activity_block_height: edge_data.last_activity_block_height,
                last_activity_timestamp: edge_data.last_activity_timestamp
>>>>>>> 92014295
            }}) AS transfer_edges

            // Unwind the combined list to produce a flat list of elements
            UNWIND (address_nodes + transfer_edges) AS element
            RETURN DISTINCT element
        """

        try:
            with self.graph_database.session() as session:
                result = session.run(query, params)
                json_result = result.data()
                
                # Apply post-processing to remove duplicates
                json_result = self._remove_duplicate_elements(json_result)
                
                return json_result if json_result else None
        except Exception as e:
            logger.error(f"Error querying graph database: {str(e)}")
            return None
            
    def _remove_duplicate_elements(self, result):
        """
        Remove duplicate elements from the result based on element ID.
        
        Args:
            result: The result from the Cypher query
            
        Returns:
            The result with duplicates removed
        """
        if not result:
            return result
            
        seen_ids = set()
        unique_results = []
        
        for item in result:
            element = item.get('element', {})
            element_id = element.get('id')
            
            if element_id not in seen_ids:
                seen_ids.add(element_id)
                unique_results.append(item)
        
        return unique_results

    def get_money_flow_schema(self) -> Dict[str, Any]:
        """Get schema information from Memgraph

        Returns:
            Dict containing schema information including node labels, indexes, and vector indexes, example queries
        """

        with self.graph_database.session() as session:
            schema = session.run("CALL llm_util.schema('raw') YIELD schema RETURN schema;").data()
            indexes = session.run("SHOW INDEX INFO").data()
            vector_indexes = session.run("CALL vector_search.show_index_info() YIELD * RETURN *;").data()

            return {
                "schema": schema[0]["schema"],
                "indexes": indexes,
                "vector_indexes": vector_indexes,
                "example_queries": [
                    "MATCH (a:Address {address: 'YOUR_ADDRESS'})-[r:TO]->(b:Address) RETURN a, r, b LIMIT 10",
                    "MATCH path = (start:Address {address: 'SOURCE_ADDRESS'})-[rels:TO*BFS]-(target:Address {address: 'TARGET_ADDRESS'}) RETURN path",
                    "MATCH (a:Address) WHERE a.address IN ['ADDR1', 'ADDR2'] CALL path.expand(a, ['TO'],[],0, 2) YIELD result as path RETURN path"
                ]
            }

    async def money_flow_query(self, query: str) -> Dict[str, Any]:
        """
        Execute money flow query against Memgraph
        
        Args:
            query (str): The Cypher query to execute
            
        Returns:
            Dict containing query results and schema information
        """

        try:
            with self.graph_database.session() as session:
                result = session.run(query)
                json_result = result.data()
                return json_result if json_result else None
        except Exception as e:
            logger.error(f"Error querying graph database: {str(e)}")
            raise e<|MERGE_RESOLUTION|>--- conflicted
+++ resolved
@@ -82,17 +82,10 @@
                     to_id: to_id,
                     volume: edge_data.volume,
                     transfer_count: edge_data.transfer_count,
-<<<<<<< HEAD
-                    first_transfer_block_height: edge_data.first_transfer_block_height,
-                    first_transfer_timestamp: edge_data.first_transfer_timestamp,
-                    last_transfer_block_height: edge_data.last_transfer_block_height,
-                    last_transfer_timestamp: edge_data.last_transfer_timestamp
-=======
                     first_activity_block_height: edge_data.first_activity_block_height,
                     first_activity_timestamp: edge_data.first_activity_timestamp,
                     last_activity_block_height: edge_data.last_activity_block_height,
                     last_activity_timestamp: edge_data.last_activity_timestamp
->>>>>>> 92014295
                 }}) AS transfer_edges
 
                 // Unwind the combined list to produce a flat list of elements
@@ -195,17 +188,10 @@
                 to_id: to_id,
                 volume: edge_data.volume,
                 transfer_count: edge_data.transfer_count,
-<<<<<<< HEAD
-                first_transfer_block_height: edge_data.first_transfer_block_height,
-                first_transfer_timestamp: edge_data.first_transfer_timestamp,
-                last_transfer_block_height: edge_data.last_transfer_block_height,
-                last_transfer_timestamp: edge_data.last_transfer_timestamp
-=======
                 first_activity: edge_data.first_activity_block_height,
                 first_activity_timestamp: edge_data.first_activity_timestamp,
                 last_activity_block_height: edge_data.last_activity_block_height,
                 last_activity_timestamp: edge_data.last_activity_timestamp
->>>>>>> 92014295
             }}) AS transfer_edges
 
             // Unwind the combined list to produce a flat list of elements
