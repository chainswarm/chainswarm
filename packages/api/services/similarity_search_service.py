from typing import Any, Dict, Optional, List, Union
from loguru import logger
from neo4j import Driver


class SimilaritySearchService:
    """
    Service for performing vector similarity searches on blockchain addresses.
    
    This service provides methods to find addresses with similar patterns based on
    various embedding types (financial, temporal, network, or joint).
    """
    
    def __init__(self, graph_database: Driver):
        """
        Initialize the SimilaritySearchService.
        
        Args:
            graph_database: Neo4j/Memgraph driver instance
        """
        self.graph_database = graph_database
    
    def _get_embedding_index_name(self, embedding_type: str) -> str:
        """
        Map embedding type to the corresponding vector index name in Memgraph.
        
        Args:
            embedding_type: One of 'financial', 'temporal', 'network', or 'joint'
            
        Returns:
            The name of the vector index in Memgraph
        
        Raises:
            ValueError: If an invalid embedding type is provided
        """
        embedding_mapping = {
            'network': 'NetworkEmbeddings',
        }
        
        if embedding_type.lower() not in embedding_mapping:
            valid_types = ', '.join(embedding_mapping.keys())
            raise ValueError(f"Invalid embedding type: '{embedding_type}'. Valid types are: {valid_types}")
        
        return embedding_mapping[embedding_type.lower()]

    def _get_embedding_dimension(self, embedding_type: str) -> int:
        """
        Get the expected dimension for a given embedding type.
        
        Args:
            embedding_type: One of 'financial', 'temporal', 'network', or 'joint'
            
        Returns:
            The expected dimension of the vector
            
        Raises:
            ValueError: If an invalid embedding type is provided
        """
        dimension_mapping = {
            'network': 6,  # Changed back to 6 to match database schema
        }
        
        if embedding_type.lower() not in dimension_mapping:
            valid_types = ', '.join(dimension_mapping.keys())
            raise ValueError(f"Invalid embedding type: '{embedding_type}'. Valid types are: {valid_types}")
        
        return dimension_mapping[embedding_type.lower()]
    
    def _validate_pattern(self, pattern: dict, expected_keys: List[str]) -> None:
        """
        Validate that a pattern contains all expected keys.
        
        Args:
            pattern: The pattern dictionary to validate
            expected_keys: List of keys that should be present in the pattern
            
        Raises:
            ValueError: If any expected keys are missing from the pattern
        """
        if not pattern:
            raise ValueError("Pattern cannot be None or empty")
            
        missing_keys = [key for key in expected_keys if key not in pattern]
        if missing_keys:
            raise ValueError(f"Missing required keys in pattern: {', '.join(missing_keys)}")

    def _construct_vector_from_network_pattern(self, pattern: dict) -> List[float]:
        """
        Convert a network pattern object to a vector.
        
        Args:
            pattern: Dictionary with network pattern parameters
            
        Returns:
            List of float values representing the vector
        """
        expected_keys = [
<<<<<<< HEAD
            'community_page_rank',
            'community_id',
=======
            'transfer_count',
>>>>>>> 92014295
            'unique_senders',
            'unique_receivers',
            'neighbor_count',
            'community_id',
            'community_page_rank'
        ]
        self._validate_pattern(pattern, expected_keys)
        
        # Create a 6D vector to match the database schema
        return [
<<<<<<< HEAD
            float(pattern['community_page_rank']),
            float(pattern['community_id']),
=======
            float(pattern['transfer_count']),
>>>>>>> 92014295
            float(pattern['unique_senders']),
            float(pattern['unique_receivers']),
            float(pattern['neighbor_count']),
            float(pattern['community_id']),
            float(pattern['community_page_rank'])
        ]
        
    def _construct_vector_from_combined_pattern(self, pattern: dict) -> List[float]:
        """
        Convert a combined pattern object to a vector.
        
        Args:
            pattern: Dictionary with combined pattern parameters
            
        Returns:
            List of float values representing the vector
        """

        network_keys = [
<<<<<<< HEAD
            'community_page_rank',
            'community_id',
=======
            'transfer_count',
>>>>>>> 92014295
            'unique_senders',
            'unique_receivers',
            'neighbor_count',
            'community_id',
            'community_page_rank'
        ]
        
        expected_keys = network_keys
        self._validate_pattern(pattern, expected_keys)

        network_vector = [
<<<<<<< HEAD
            float(pattern['community_page_rank']),
            float(pattern['community_id']),
=======
            float(pattern['transfer_count']),
>>>>>>> 92014295
            float(pattern['unique_senders']),
            float(pattern['unique_receivers']),
            float(pattern['neighbor_count']),
            float(pattern['community_id']),
            float(pattern['community_page_rank'])
        ]
        
        return network_vector
    
    def _get_vector_from_address(self, address: str, embedding_type: str) -> List[float]:
        """
        Get the embedding vector for an address.
        
        Args:
            address: The blockchain address
            embedding_type: The type of embedding to retrieve
            
        Returns:
            The embedding vector for the address
            
        Raises:
            ValueError: If the address is not found or has no embedding
        """
        with self.graph_database.session() as session:
            result = session.run(
                f"MATCH (a:Address {{address: $address}}) RETURN a.{embedding_type}_embedding AS embedding",
                {"address": address}
            )
            record = result.single()
            
            if not record or not record["embedding"]:
                raise ValueError(f"Address '{address}' not found or has no {embedding_type} embedding")
            
            vector = record["embedding"]
            logger.debug(f"Retrieved {embedding_type} vector for address {address}: {vector}, length: {len(vector)}")
            
            return vector
    
    def _apply_dimension_weights(self, vector: List[float], weights: Optional[dict] = None) -> List[float]:
        """
        Apply dimension weights to a vector.
        
        Args:
            vector: The vector to apply weights to
            weights: Optional dictionary of dimension weights
            
        Returns:
            The weighted vector
        """
        if not weights:
            return vector
            
        # For network embeddings, the dimensions are:
        # [transfer_count, unique_senders, unique_receivers, neighbor_count, community_id, community_page_rank]
        if len(vector) == 6:  # Network embedding
            weight_values = [
                weights.get('transfer_count', 1.0),
                weights.get('unique_senders', 1.0),
                weights.get('unique_receivers', 1.0),
                weights.get('neighbor_count', 1.0),
                weights.get('community_id', 1.0),
                weights.get('community_page_rank', 1.0)
            ]
            
            # Apply weights to vector
            return [v * w for v, w in zip(vector, weight_values)]
            
        # For other embedding types, just return the original vector
        return vector
    
    def _convert_similarity_metric(self, metric: str) -> str:
        """
        Convert API similarity metric name to Memgraph metric name.
        
        Args:
            metric: The API metric name
            
        Returns:
            The corresponding Memgraph metric name
        """
        metric_mapping = {
            'cosine': 'cos'
        }
        
        if metric.lower() not in metric_mapping:
            valid_metrics = ', '.join(metric_mapping.keys())
            raise ValueError(f"Invalid similarity metric: '{metric}'. Valid metrics are: {valid_metrics}")
        
        return metric_mapping[metric.lower()]
            
    def find_similar_addresses(
        self,
        embedding_type: str,
        query_type: str,
        reference_address: Optional[str] = None,
        network_pattern: Optional[dict] = None,
        dimension_weights: Optional[dict] = None,
        limit: int = 10,
        similarity_metric: str = "cosine",
        min_similarity_score: Optional[float] = None
    ):
        """
        Find addresses similar to a query vector or reference address.
        
        Args:
            embedding_type: Type of embedding to use ('financial', 'temporal', 'network', or 'joint')
            query_type: How to specify the search query ('by_address', 'by_financial_pattern', etc.)
            reference_address: Address to use as reference when query_type is 'by_address'
            network_pattern: Network pattern when query_type is 'by_network_pattern'
            limit: Number of similar nodes to retrieve
            similarity_metric: Similarity metric to use
            min_similarity_score: Optional minimum similarity threshold
            
        Returns:
            A list of similar address nodes with similarity scores
        """
        # Get query vector based on query type
        query_vector = None
        
        if query_type == 'by_address':
            if not reference_address:
                raise ValueError("Reference address must be provided when query_type is 'by_address'")
            query_vector = self._get_vector_from_address(reference_address, embedding_type)

        elif query_type == 'by_network_pattern':
            if embedding_type != 'network':
                raise ValueError(f"Network pattern can only be used with 'network' embedding type, not '{embedding_type}'")
            if not network_pattern:
                raise ValueError("Network pattern must be provided when query_type is 'by_network_pattern'")
            query_vector = self._construct_vector_from_network_pattern(network_pattern)
            logger.debug(f"Constructed network vector: {query_vector}, length: {len(query_vector)}")

        else:
            raise ValueError(f"Invalid query type: '{query_type}'")
            
        # Validate the query vector dimension
        expected_dimension = self._get_embedding_dimension(embedding_type)
        logger.debug(f"Expected dimension for {embedding_type} embedding: {expected_dimension}")
        if len(query_vector) != expected_dimension:
            logger.error(f"Dimension mismatch: Query vector dimension ({len(query_vector)}) does not match expected dimension for {embedding_type} embedding ({expected_dimension})")
            raise ValueError(f"Query vector dimension ({len(query_vector)}) does not match expected dimension for {embedding_type} embedding ({expected_dimension})")
            
        # Apply dimension weights if provided
        if dimension_weights:
            original_vector = query_vector.copy()
            query_vector = self._apply_dimension_weights(query_vector, dimension_weights)
            logger.debug(f"Applied dimension weights: {dimension_weights}")
            logger.debug(f"Original vector: {original_vector}")
            logger.debug(f"Weighted vector: {query_vector}")
        
        # Get index name and convert similarity metric
        index_name = self._get_embedding_index_name(embedding_type)
        memgraph_metric = self._convert_similarity_metric(similarity_metric)
        
        # Construct the similarity search query
        min_similarity_clause = f" AND similarity >= {min_similarity_score}" if min_similarity_score is not None else ""
        
        # Simple query using Memgraph vector search
        query = f"""
        CALL vector_search.search("{index_name}", $limit, $query_vector)
        YIELD node, similarity
        WITH node, similarity
        WHERE node:Address{min_similarity_clause}
        
        // Return only the matching address nodes with similarity scores
        RETURN {{
            id: node.address,
            type: 'node',
            label: 'address',
            address: node.address,
            transfer_count: node.transfer_count,
            neighbor_count: node.neighbor_count,
            first_transfer_block_height: node.first_transfer_block_height,
            first_transfer_timestamp: node.first_transfer_timestamp,
            last_transfer_block_height: node.last_transfer_block_height,
            last_transfer_timestamp: node.last_transfer_timestamp,
            badges: coalesce(node.labels, []),
            community_id: coalesce(node.community_id, 0),
            community_page_rank: coalesce(node.community_page_rank, 0.0),
            similarity_score: similarity
        }} AS result
        ORDER BY similarity DESC
        """
        
        try:
            with self.graph_database.session() as session:
                params = {
                    'query_vector': query_vector,
                    'limit': limit
                }
                
                # Add reference_address to params if query_type is by_address
                if query_type == 'by_address':
                    params['reference_address'] = reference_address
                # Run the regular query
                result = session.run(query, params)
                json_result = result.data()
                
                # For by_address query type, add the reference address to the results
                if query_type == 'by_address':
                    # Get the reference address with a simple query
                    ref_query = """
                    MATCH (a:Address {address: $address})
                    RETURN {
                        id: a.address,
                        type: 'node',
                        label: 'address',
                        address: a.address,
                        transfer_count: a.transfer_count,
                        neighbor_count: a.neighbor_count,
                        first_transfer_block_height: a.first_transfer_block_height,
                        first_transfer_timestamp: a.first_transfer_timestamp,
                        last_transfer_block_height: a.last_transfer_block_height,
                        last_transfer_timestamp: a.last_transfer_timestamp,
                        badges: coalesce(a.labels, []),
                        community_id: coalesce(a.community_id, 0),
                        community_page_rank: coalesce(a.community_page_rank, 0.0),
<<<<<<< HEAD
                        similarity_score: 1.0
=======
                        similarity_score: 1.0  // Fixed: Use constant 1.0 instead of undefined 'similarity' variable
>>>>>>> 92014295
                    } AS result
                    """
                    ref_result = session.run(ref_query, {"address": reference_address})
                    ref_data = ref_result.data()
                    
                    # Combine results
                    combined_results = []
                    if ref_data:
                        combined_results.extend([item["result"] for item in ref_data])
                    if json_result:
                        combined_results.extend([item["result"] for item in json_result])
                    
                    # Debug log
                    if combined_results:
                        logger.debug(f"Result structure: {combined_results[0].keys() if combined_results else None}")
                    
                    return combined_results if combined_results else None
                else:
                    # For other query types, just return the results
                    if json_result:
                        logger.debug(f"Result structure: {json_result[0].keys() if json_result else None}")
                        transformed_result = [item["result"] for item in json_result]
                        return transformed_result
                    return None
        except Exception as e:
            logger.error(f"Error performing similarity search: {str(e)}")
            return None

    def find_similar_addresses_by_address(
        self,
        address: str,
        embedding_type: str = "network",
        dimension_weights: Optional[dict] = None,
        limit: int = 10,
        similarity_metric: str = "cosine",
        min_similarity_score: Optional[float] = None
    ):
        """
        Find addresses similar to a reference address.
        
        Note: This method is now used internally by the service and by tools.
        The API endpoint has been consolidated into the main POST endpoint
        using query_type='by_address'.
        
        Args:
            address: The reference address to find similar addresses for
            embedding_type: Type of embedding to use
            limit: Number of similar nodes to retrieve
            similarity_metric: Similarity metric to use
            min_similarity_score: Optional minimum similarity threshold
            
        Returns:
            A list of similar address nodes with similarity scores
        """
        return self.find_similar_addresses(
            embedding_type=embedding_type,
            query_type='by_address',
            reference_address=address,
            dimension_weights=dimension_weights,
            limit=limit,
            similarity_metric=similarity_metric,
            min_similarity_score=min_similarity_score
        )
        
    def find_similar_addresses_raw(
        self,
        embedding_type: str,
        query_type: str,
        reference_address: Optional[str] = None,
        network_pattern: Optional[dict] = None,
        dimension_weights: Optional[dict] = None,
        limit: int = 10,
        similarity_metric: str = "cosine",
        min_similarity_score: Optional[float] = None
    ):
        """
        Find addresses similar to a query vector or reference address, returning raw nodes.
        
        This method is similar to find_similar_addresses but returns raw nodes from Memgraph
        instead of transforming them to a specific structure. This is useful for MCP tools
        that need access to the raw node data.
        
        Args:
            embedding_type: Type of embedding to use ('financial', 'temporal', 'network', or 'joint')
            query_type: How to specify the search query ('by_address', 'by_financial_pattern', etc.)
            reference_address: Address to use as reference when query_type is 'by_address'
            network_pattern: Network pattern when query_type is 'by_network_pattern'
            limit: Number of similar nodes to retrieve
            similarity_metric: Similarity metric to use
            min_similarity_score: Optional minimum similarity threshold
            
        Returns:
            A list of dictionaries containing raw node data and similarity scores
        """
        # Get query vector based on query type
        query_vector = None
        
        if query_type == 'by_address':
            if not reference_address:
                raise ValueError("Reference address must be provided when query_type is 'by_address'")
            query_vector = self._get_vector_from_address(reference_address, embedding_type)

        elif query_type == 'by_network_pattern':
            if embedding_type != 'network':
                raise ValueError(f"Network pattern can only be used with 'network' embedding type, not '{embedding_type}'")
            if not network_pattern:
                raise ValueError("Network pattern must be provided when query_type is 'by_network_pattern'")
            query_vector = self._construct_vector_from_network_pattern(network_pattern)
            logger.debug(f"Constructed network vector (raw): {query_vector}, length: {len(query_vector)}")

        else:
            raise ValueError(f"Invalid query type: '{query_type}'")
            
        # Validate the query vector dimension
        expected_dimension = self._get_embedding_dimension(embedding_type)
        logger.debug(f"Expected dimension for {embedding_type} embedding (raw): {expected_dimension}")
        if len(query_vector) != expected_dimension:
            logger.error(f"Dimension mismatch (raw): Query vector dimension ({len(query_vector)}) does not match expected dimension for {embedding_type} embedding ({expected_dimension})")
            raise ValueError(f"Query vector dimension ({len(query_vector)}) does not match expected dimension for {embedding_type} embedding ({expected_dimension})")
            
        # Apply dimension weights if provided
        if dimension_weights:
            original_vector = query_vector.copy()
            query_vector = self._apply_dimension_weights(query_vector, dimension_weights)
            logger.debug(f"Applied dimension weights (raw): {dimension_weights}")
            logger.debug(f"Original vector (raw): {original_vector}")
            logger.debug(f"Weighted vector (raw): {query_vector}")
        
        # Get index name and convert similarity metric
        index_name = self._get_embedding_index_name(embedding_type)
        memgraph_metric = self._convert_similarity_metric(similarity_metric)
        
        # Construct the similarity search query
        min_similarity_clause = f" AND similarity >= {min_similarity_score}" if min_similarity_score is not None else ""
        
        # Query that returns raw nodes with similarity scores
        query = f"""
        CALL vector_search.search("{index_name}", $limit, $query_vector)
        YIELD node, similarity
        WITH node, similarity
        WHERE node:Address{min_similarity_clause}
        
        // Return raw nodes with similarity scores
        RETURN node, similarity as similarity_score
        ORDER BY similarity_score DESC
        """
        
        try:
            with self.graph_database.session() as session:
                params = {
                    'query_vector': query_vector,
                    'limit': limit
                }
                
                # Add reference_address to params if query_type is by_address
                if query_type == 'by_address':
                    params['reference_address'] = reference_address
                
                # Run the query
                result = session.run(query, params)
                records = result.data()
                
                # For by_address query type, add the reference address to the results
                if query_type == 'by_address' and reference_address:
                    # Get the reference address with a simple query
                    ref_query = """
                    MATCH (a:Address {address: $address})
                    RETURN a as node, 1.0 as similarity_score  // This was already correct with a constant value
                    """
                    ref_result = session.run(ref_query, {"address": reference_address})
                    ref_data = ref_result.data()
                    
                    # Combine results
                    combined_results = []
                    if ref_data:
                        combined_results.extend(ref_data)
                    if records:
                        combined_results.extend(records)
                    
                    return combined_results if combined_results else None
                else:
                    # For other query types, just return the results
                    return records if records else None
        except Exception as e:
            logger.error(f"Error performing raw similarity search: {str(e)}")
            return None<|MERGE_RESOLUTION|>--- conflicted
+++ resolved
@@ -95,12 +95,7 @@
             List of float values representing the vector
         """
         expected_keys = [
-<<<<<<< HEAD
-            'community_page_rank',
-            'community_id',
-=======
             'transfer_count',
->>>>>>> 92014295
             'unique_senders',
             'unique_receivers',
             'neighbor_count',
@@ -111,12 +106,7 @@
         
         # Create a 6D vector to match the database schema
         return [
-<<<<<<< HEAD
-            float(pattern['community_page_rank']),
-            float(pattern['community_id']),
-=======
             float(pattern['transfer_count']),
->>>>>>> 92014295
             float(pattern['unique_senders']),
             float(pattern['unique_receivers']),
             float(pattern['neighbor_count']),
@@ -136,12 +126,7 @@
         """
 
         network_keys = [
-<<<<<<< HEAD
-            'community_page_rank',
-            'community_id',
-=======
             'transfer_count',
->>>>>>> 92014295
             'unique_senders',
             'unique_receivers',
             'neighbor_count',
@@ -153,12 +138,7 @@
         self._validate_pattern(pattern, expected_keys)
 
         network_vector = [
-<<<<<<< HEAD
-            float(pattern['community_page_rank']),
-            float(pattern['community_id']),
-=======
             float(pattern['transfer_count']),
->>>>>>> 92014295
             float(pattern['unique_senders']),
             float(pattern['unique_receivers']),
             float(pattern['neighbor_count']),
@@ -376,11 +356,7 @@
                         badges: coalesce(a.labels, []),
                         community_id: coalesce(a.community_id, 0),
                         community_page_rank: coalesce(a.community_page_rank, 0.0),
-<<<<<<< HEAD
-                        similarity_score: 1.0
-=======
                         similarity_score: 1.0  // Fixed: Use constant 1.0 instead of undefined 'similarity' variable
->>>>>>> 92014295
                     } AS result
                     """
                     ref_result = session.run(ref_query, {"address": reference_address})
