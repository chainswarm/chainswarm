from typing import Dict, Any, List, Optional
from neo4j import Driver
from loguru import logger

from packages.api.services.similarity_search_service import SimilaritySearchService


class SimilaritySearchTool:
    def __init__(self, graph_database: Driver):
        self.graph_database = graph_database
        self.similarity_service = SimilaritySearchService(graph_database)

    def schema(self) -> dict:
        """
        Get schema information for similarity search
        
        Returns:
            Dict containing schema information including embedding types, query types,
            similarity metrics, pattern structures, and example queries
        """
        return {
            "name": "Similarity Search Schema",
            "description": "Schema for vector similarity search on blockchain addresses",
            "embedding_types": {
                "financial": {
                    "description": "Financial behavior embeddings (6 dimensions)",
                    "dimensions": 6,
                    "components": [
                        "volume_in", "volume_out", "volume_differential",
                        "log_transfer_count", "outgoing_tx_avg_ratio", "incoming_tx_avg_ratio"
                    ]
                },
                "temporal": {
                    "description": "Temporal activity embeddings (4 dimensions)",
                    "dimensions": 4,
                    "components": [
                        "last_transfer_timestamp", "first_transfer_timestamp",
                        "avg_outgoing_tx_frequency", "avg_incoming_tx_frequency"
                    ]
                },
                "network": {
                    "description": "Network structure embeddings (6 dimensions)",
                    "dimensions": 6,
                    "components": [
<<<<<<< HEAD
                        "community_page_rank", "community_id", "unique_senders", "unique_receivers"
=======
                        "transfer_count", "unique_senders", "unique_receivers",
                        "neighbor_count", "community_id", "community_page_rank"
>>>>>>> 92014295
                    ]
                },
                "joint": {
                    "description": "Combined embeddings (14 dimensions)",
                    "dimensions": 14,
                    "components": [
                        "volume_in", "volume_out", "volume_differential",
                        "log_transfer_count", "outgoing_tx_avg_ratio", "incoming_tx_avg_ratio",
                        "last_transfer_timestamp", "first_transfer_timestamp",
                        "avg_outgoing_tx_frequency", "avg_incoming_tx_frequency",
                        "community_page_rank", "community_id", "unique_senders", "unique_receivers"
                    ]
                }
            },
            "query_types": {
                "by_address": {
                    "description": "Find addresses similar to a reference address",
                    "required_parameters": ["reference_address", "embedding_type"],
                    "compatible_embedding_types": ["financial", "temporal", "network", "joint"]
                },
                "by_financial_pattern": {
                    "description": "Find addresses similar to a financial pattern",
                    "required_parameters": ["financial_pattern"],
                    "compatible_embedding_types": ["financial"]
                },
                "by_temporal_pattern": {
                    "description": "Find addresses similar to a temporal pattern",
                    "required_parameters": ["temporal_pattern"],
                    "compatible_embedding_types": ["temporal"]
                },
                "by_network_pattern": {
                    "description": "Find addresses similar to a network pattern",
                    "required_parameters": ["network_pattern"],
                    "compatible_embedding_types": ["network"]
                },
                "by_combined_pattern": {
                    "description": "Find addresses similar to a combined pattern",
                    "required_parameters": ["combined_pattern"],
                    "compatible_embedding_types": ["joint"]
                }
            },
            "similarity_metrics": {
                "cosine": "Cosine similarity (angle between vectors)",
                "euclidean": "Euclidean distance (L2 norm)",
                "dot_product": "Dot product (inner product)",
                "correlation": "Pearson correlation coefficient"
            },
            "pattern_structures": {
                "financial_pattern": {
                    "volume_in": "float - Incoming volume",
                    "volume_out": "float - Outgoing volume",
                    "volume_differential": "float - Volume differential",
                    "log_transfer_count": "float - Log-scaled transaction count",
                    "outgoing_tx_avg_ratio": "float - Outgoing transaction to average volume ratio",
                    "incoming_tx_avg_ratio": "float - Incoming transaction to average volume ratio"
                },
                "temporal_pattern": {
                    "last_transfer_timestamp": "float - Last activity timestamp",
                    "first_transfer_timestamp": "float - First activity timestamp",
                    "avg_outgoing_tx_frequency": "float - Average outgoing transaction frequency",
                    "avg_incoming_tx_frequency": "float - Average incoming transaction frequency"
                },
                "network_pattern": {
<<<<<<< HEAD
                    "community_page_rank": "float - Community PageRank score",
=======
                    "transfer_count": "float - Total number of transfers in and out",
                    "unique_senders": "float - Number of unique addresses that sent to this address",
                    "unique_receivers": "float - Number of unique addresses this address sent to",
                    "neighbor_count": "float - Number of neighbors (connected addresses)",
>>>>>>> 92014295
                    "community_id": "float - Community membership ID",
                    "community_page_rank": "float - Community PageRank score"
                },
                "combined_pattern": {
                    "volume_in": "float - Incoming volume",
                    "volume_out": "float - Outgoing volume",
                    "volume_differential": "float - Volume differential",
                    "log_transfer_count": "float - Log-scaled transaction count",
                    "outgoing_tx_avg_ratio": "float - Outgoing transaction to average volume ratio",
                    "incoming_tx_avg_ratio": "float - Incoming transaction to average volume ratio",
                    "last_transfer_timestamp": "float - Last activity timestamp",
                    "first_transfer_timestamp": "float - First activity timestamp",
                    "avg_outgoing_tx_frequency": "float - Average outgoing transaction frequency",
                    "avg_incoming_tx_frequency": "float - Average incoming transaction frequency",
                    "community_page_rank": "float - Community PageRank score",
                    "community_id": "float - Community membership ID",
                    "unique_senders": "float - Number of unique senders",
                    "unique_receivers": "float - Number of unique receivers"
                }
            },
            "dimension_weights": {
                "description": "Optional weights for each dimension (0.0-1.0) to focus on specific dimensions",
                "network_weights": {
                    "transfer_count": "float - Weight for transfer count dimension (0.0-1.0)",
                    "unique_senders": "float - Weight for unique senders dimension (0.0-1.0)",
                    "unique_receivers": "float - Weight for unique receivers dimension (0.0-1.0)",
                    "neighbor_count": "float - Weight for neighbor count dimension (0.0-1.0)",
                    "community_id": "float - Weight for community ID dimension (0.0-1.0)",
                    "community_page_rank": "float - Weight for community page rank dimension (0.0-1.0)"
                }
            },
            "example_queries": [
                {
                    "description": "Find addresses similar to a reference address using joint embeddings",
                    "query": {
                        "query_type": "by_address",
                        "reference_address": "5C4n8kb3mno7i8vQmqNgsQbwZozHvPyou8TAfZfZ7msTkS5f",
                        "embedding_type": "joint",
                        "limit": 10,
                        "similarity_metric": "cosine"
                    }
                },
                {
                    "description": "Find addresses with similar financial patterns",
                    "query": {
                        "query_type": "by_financial_pattern",
                        "embedding_type": "financial",
                        "financial_pattern": {
                            "volume_in": 1000000000,
                            "volume_out": 900000000,
                            "volume_differential": 100000000,
                            "log_transfer_count": 4.5,
                            "outgoing_tx_avg_ratio": 0.8,
                            "incoming_tx_avg_ratio": 0.7
                        },
                        "limit": 10,
                        "similarity_metric": "cosine",
                        "min_similarity_score": 0.7
                    }
                },
                {
                    "description": "Find addresses with similar network patterns",
                    "query": {
                        "query_type": "by_network_pattern",
                        "embedding_type": "network",
                        "network_pattern": {
                            "transfer_count": 16,
                            "unique_senders": 10,
                            "unique_receivers": 15,
                            "neighbor_count": 25,
                            "community_id": 42,
                            "community_page_rank": 0.5
                        },
                        "limit": 10,
                        "similarity_metric": "cosine",
                        "min_similarity_score": 0.7
                    }
                },
                {
                    "description": "Find addresses with similar network patterns, focusing only on transfer count and unique senders",
                    "query": {
                        "query_type": "by_network_pattern",
                        "embedding_type": "network",
                        "network_pattern": {
                            "transfer_count": 100,
                            "unique_senders": 10,
                            "unique_receivers": 0,
                            "neighbor_count": 0,
                            "community_id": 0,
                            "community_page_rank": 0
                        },
                        "dimension_weights": {
                            "transfer_count": 1.0,
                            "unique_senders": 1.0,
                            "unique_receivers": 0.0,
                            "neighbor_count": 0.0,
                            "community_id": 0.0,
                            "community_page_rank": 0.0
                        },
                        "limit": 10,
                        "similarity_metric": "cosine",
                        "min_similarity_score": 0.7
                    }
                }
            ]
        }

    def similarity_search_query(self, query: dict) -> dict:
        """
        Execute similarity search query against Memgraph
        
        Args:
            query (dict): Query parameters including:
                - query_type: How to specify the search query
                - embedding_type: Type of embedding to use
                - reference_address: (Optional) Address to use as reference
                - financial_pattern: (Optional) Financial pattern parameters
                - temporal_pattern: (Optional) Temporal pattern parameters
                - network_pattern: (Optional) Network pattern parameters
                - combined_pattern: (Optional) Combined pattern parameters
                - dimension_weights: (Optional) Weights for each dimension (0.0-1.0)
                - limit: Number of similar nodes to retrieve
                - similarity_metric: Similarity metric to use
                - min_similarity_score: (Optional) Minimum similarity threshold
                
        Returns:
            Dict containing query results with raw nodes and similarity scores
        """
        try:
            # Extract parameters from the query
            query_type = query.get("query_type")
            embedding_type = query.get("embedding_type", "joint")
            reference_address = query.get("reference_address")
            financial_pattern = query.get("financial_pattern")
            temporal_pattern = query.get("temporal_pattern")
            network_pattern = query.get("network_pattern")
            combined_pattern = query.get("combined_pattern")
            dimension_weights = query.get("dimension_weights")
            limit = query.get("limit", 10)
            similarity_metric = query.get("similarity_metric", "cosine")
            min_similarity_score = query.get("min_similarity_score")
            
            # Validate required parameters
            if not query_type:
                raise ValueError("query_type is required")
                
            # Validate query_type
            valid_query_types = ["by_address", "by_financial_pattern", "by_temporal_pattern",
                                "by_network_pattern", "by_combined_pattern"]
            if query_type not in valid_query_types:
                raise ValueError(f"Invalid query_type: {query_type}. Valid types are: {', '.join(valid_query_types)}")
                
            # Validate embedding_type
            valid_embedding_types = ["financial", "temporal", "network", "joint"]
            if embedding_type not in valid_embedding_types:
                raise ValueError(f"Invalid embedding_type: {embedding_type}. Valid types are: {', '.join(valid_embedding_types)}")
                
            # Validate parameter combinations based on query_type
            if query_type == "by_address" and not reference_address:
                raise ValueError("reference_address is required when query_type is 'by_address'")
                
            if query_type == "by_financial_pattern" and not financial_pattern:
                raise ValueError("financial_pattern is required when query_type is 'by_financial_pattern'")
                
            if query_type == "by_temporal_pattern" and not temporal_pattern:
                raise ValueError("temporal_pattern is required when query_type is 'by_temporal_pattern'")
                
            if query_type == "by_network_pattern" and not network_pattern:
                raise ValueError("network_pattern is required when query_type is 'by_network_pattern'")
                
            if query_type == "by_combined_pattern" and not combined_pattern:
                raise ValueError("combined_pattern is required when query_type is 'by_combined_pattern'")
                
            # Validate embedding type compatibility with query type
            if query_type == "by_financial_pattern" and embedding_type != "financial":
                raise ValueError("When query_type is 'by_financial_pattern', embedding_type must be 'financial'")
                
            if query_type == "by_temporal_pattern" and embedding_type != "temporal":
                raise ValueError("When query_type is 'by_temporal_pattern', embedding_type must be 'temporal'")
                
            if query_type == "by_network_pattern" and embedding_type != "network":
                raise ValueError("When query_type is 'by_network_pattern', embedding_type must be 'network'")
                
            if query_type == "by_combined_pattern" and embedding_type != "joint":
                raise ValueError("When query_type is 'by_combined_pattern', embedding_type must be 'joint'")
            
            # Execute the similarity search using the raw method
            results = self.similarity_service.find_similar_addresses_raw(
                embedding_type=embedding_type,
                query_type=query_type,
                reference_address=reference_address,
                financial_pattern=financial_pattern,
                temporal_pattern=temporal_pattern,
                network_pattern=network_pattern,
                combined_pattern=combined_pattern,
                dimension_weights=dimension_weights,
                limit=limit,
                similarity_metric=similarity_metric,
                min_similarity_score=min_similarity_score
            )
            
            # Process results to return in the expected format
            if not results:
                return {"results": [], "count": 0}
                
            # Transform results to include node properties and similarity score
            processed_results = []
            for result in results:
                node_data = dict(result["node"])
                node_data["similarity_score"] = result["similarity_score"]
                processed_results.append(node_data)
                
            return {
                "results": processed_results,
                "count": len(processed_results)
            }
            
        except ValueError as ve:
            logger.error(f"Validation error in similarity search query: {str(ve)}")
            return {"error": str(ve), "results": [], "count": 0}
        except Exception as e:
            logger.error(f"Error executing similarity search query: {str(e)}")
            return {"error": f"Internal error: {str(e)}", "results": [], "count": 0}

    def close(self):
        if self.graph_database:
            self.graph_database.close()<|MERGE_RESOLUTION|>--- conflicted
+++ resolved
@@ -42,12 +42,8 @@
                     "description": "Network structure embeddings (6 dimensions)",
                     "dimensions": 6,
                     "components": [
-<<<<<<< HEAD
-                        "community_page_rank", "community_id", "unique_senders", "unique_receivers"
-=======
                         "transfer_count", "unique_senders", "unique_receivers",
                         "neighbor_count", "community_id", "community_page_rank"
->>>>>>> 92014295
                     ]
                 },
                 "joint": {
@@ -111,14 +107,10 @@
                     "avg_incoming_tx_frequency": "float - Average incoming transaction frequency"
                 },
                 "network_pattern": {
-<<<<<<< HEAD
-                    "community_page_rank": "float - Community PageRank score",
-=======
                     "transfer_count": "float - Total number of transfers in and out",
                     "unique_senders": "float - Number of unique addresses that sent to this address",
                     "unique_receivers": "float - Number of unique addresses this address sent to",
                     "neighbor_count": "float - Number of neighbors (connected addresses)",
->>>>>>> 92014295
                     "community_id": "float - Community membership ID",
                     "community_page_rank": "float - Community PageRank score"
                 },
